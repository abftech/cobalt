--- conflicted
+++ resolved
@@ -289,25 +289,9 @@
     if request.method == "POST":
         form = CongressForm(request.POST)
         if form.is_valid():
-<<<<<<< HEAD
-            congress.year = form.cleaned_data["year"]
-            congress.congress_type = form.cleaned_data["congress_type"]
-            congress.name = form.cleaned_data["name"]
-            congress.date_string = form.cleaned_data["date_string"]
-            congress.start_date = form.cleaned_data["start_date"]
-            congress.end_date = form.cleaned_data["end_date"]
-            congress.general_info = form.cleaned_data["general_info"]
-            congress.links = form.cleaned_data["links"]
-            congress.people = form.cleaned_data["people"]
-            congress.additional_info = form.cleaned_data["additional_info"]
-            congress.contact_email = form.cleaned_data["contact_email"]
-            congress.congress_venue_type = form.cleaned_data["congress_venue_type"]
-            congress.save()
-=======
             # Extra validation if already published
             if congress.status == "Published":
                 errors, _ = _create_congress_wizard_errors(congress)
->>>>>>> 737f95d5
 
             return _create_congress_wizard_2_handle_form(form, congress)
         else:
