{% extends 'base.html' %}
{% load static %}
{% load cobalt_tags %}
{% load widget_tweaks %}
{% load crispy_forms_tags %}
{% block title %} - Edit Event Entry{% endblock %}

{% block header %}
    <style>
        .cobalt-left {
            text-align: left;
            padding-right: 20px;
        }

        .cobalt-table {
            margin: 0px auto;
        }

    </style>

    <link href="{% static "assets/css/bootstrap4-toggle.min.css" %}" rel="stylesheet">
    <script src="{% static "assets/js/bootstrap4-toggle.min.js" %}"></script>
    <link href="{% static "assets/css/animate.4.0.0/animate.min.css" %}" rel="stylesheet">

{% endblock %}
{% block content %}
    <div id="ignore_cobalt_save"></div>
    <div class="container">
        <div class="row text-center">
            <div class="card">
                <div class="card-header card-header-primary">

                    <h1>
                        <div class="d-flex justify-content-between">
                            <div>
                                <span id="title">View</span> Entry
                            </div>
                            <div>
                                <i class="material-icons" id="icon" style="font-size:60px; display:none;">edit</i>
                            </div>
                        </h1>


                        <h2>{{ event.event_name }} in {{ congress.name }}</h2>

                        <!-- Edit checkbox -->
                        {#                Get rid of this#}
                        {#                        <div class="text-left">#}
                        {#                            <span class="font-weight-bold" style="font-size: 120%">Edit Entry</span>#}
                        {#                            <input type="checkbox" id="enable_edit" data-toggle="toggle" data-size="sm"#}
                        {#                                data-onstyle="danger"#}
                        {#                                {% if edit_flag %} checked {% endif %}#}
                        {#                            >#}
                        {#                        </div>#}
                        {% if in_basket %}
                            <h3>This item is still in
                                {% if event_entry.primary_entrant == request.user %}
                                    your
                                {% else %}
                                    {{ event_entry.primary_entrant.full_name }}'s
                                {% endif %}
                                shopping cart <a class="btn btn-sm btn-secondary" href="{% url "events:checkout" %}">Checkout</a></h3>
                        {% endif %}
                    </div>
                    <div class="card-body text-center mx-auto">
                        <div class="text-left"><a href="{% url "events:view_event_entries" congress_id=congress.id event_id=event.id %}">View all entries</a></div>

                        <p class="display-4">Entry status is: <b>{{ event_entry.entry_status }}</b></p>

                        {% if event_entry.primary_entrant == user %}
                            <p>You made this entry</p>
                        {% else %}
                            <p>Entry made by: <b>{{ event_entry.primary_entrant.full_name }}</b></p>
                        {% endif %}

                        <!-- outer wrapper for extra info -->
                        {% if categories or event.free_format_question %}

                            <!-- category and question display only if not in edit mode -->
                            {% if categories %}
                                <div class="category editable"><b>Category:</b> {{ event_entry.category }}</div>
                            {% endif %}
                            {% if event.free_format_question %}
                                <div class="category editable"><b>{{ event.free_format_question }}:</b> {{ event_entry.free_format_answer|default_if_none:"" }}</div>
                            {% endif %}
                            <div style = "border-radius: 25px; border: 2px solid grey; padding: 20px; display:none" class="editable extras">

                                <!-- categories -->
                                {% if categories %}
                                    <div class="editable" style="display:none">
                                        <label for="id_category">Category</label>
                                        <select class="selectpicker" data-style="btn btn-info" id="id_category" name="category">
                                            {% for category in categories %}
                                                <option value="{{ category.id }}"

                                                    {% if category == event_entry.category %}
                                                        selected
                                                    {% endif %}

                                                >{{ category }}
                                                </option>
                                            {% endfor %}
                                        </select>
                                    </div>
                                {% endif %}

                                <!-- question -->
                                {% if event.free_format_question %}
                                    <div class="editable" style="display:none">

                                        <div class="form-group">
                                            <label class="bmd-label-static">{{ event.free_format_question }}</label>
                                            <input type="text" name="question" id="id_question" class="form-control" value="{{ event_entry.free_format_answer|default_if_none:"" }}">


                                        </div>
                                        <button id="id_change" class="btn btn-sm btn-success" disabled>change answer</button>
                                    </div>

                                {% endif %}
                            </div>
                        {% endif %}


                        <!-- table -->

                        <div class="container" style="overflow: scroll">
                            <div class="row table-responsive">
                                <table class="table table-hover">
                                    <thead>
                                        <tr>
                                            <th class="px-lg-5"></th>
                                            <th class="px-lg-5">Player</th>
                                            <th class="editable" style="display:none">Change</th>
                                            <th class="px-lg-5">Payment Method</th>
                                            <th class="px-lg-5">Entry Fee</th>
                                            <th class="px-lg-5">Status</th>
                                            {% if event_entry.entry_status != "Complete" %}
                                                <th class="editable" style="display:none">Action</th>
                                            {% endif %}
                                        </tr>
                                    </thead>
                                    <tbody>

                                        {% for event_entry_player in event_entry_players %}
                                            {% include "utils/generic_user_search_body.html" with search_id=event_entry_player.id %}
                                            <tr>

                                                <!-- nasty code to enable popup -->

                                                <td><a href="javascript:void(0)" onclick="
                                                    swal.fire({
                                                    title: 'Details',
                                                    showClass: {
                                                    popup: 'animate__animated animate__fadeInDown'
                                                    },
                                                    hideClass: {
                                                    popup: 'animate__animated animate__fadeOutUp'
                                                    },
                                                    html: '<table class=cobalt-table>\
                                                    <tr>\
                                                        <td class=cobalt-left>Player: </td>\
                                                        <td class=cobalt-left id=popup-name-{{ event_entry_player.id }}>{{ event_entry_player.player }}</td>\
                                                    </tr>\
                                                    <tr>\
                                                        <td class=cobalt-left>Payment Method: </td>\
                                                        <td class=cobalt-left>{{ event_entry_player.get_payment_type_display }}</td>\
                                                    </tr>\
                                                    <tr>\
                                                        <td class=cobalt-left>Entry Fee Reason: </td>\
                                                        <td class=cobalt-left>{{ event_entry_player.reason|default_if_none:"" }}</td>\
                                                    </tr>\
                                                    <tr>\
                                                        <td class=cobalt-left>Entry Fee: </td>\
                                                        <td class=cobalt-left>{{ event_entry_player.entry_fee|cobalt_credits }}</td>\
                                                    </tr>\
                                                    <tr>\
                                                        <td class=cobalt-left>Paid: </td>\
                                                        <td class=cobalt-left>{{ event_entry_player.payment_received|cobalt_credits }}</td>\
                                                    </tr>\
                                                    <tr>\
                                                        <td class=cobalt-left>Payment Date: </td>\
                                                        <td class=cobalt-left>{{ event_entry_player.entry_complete_date|cobalt_nice_datetime|default_if_none:"" }}</td>\
                                                    </tr>\
                                                    <tr>\
                                                        <td class=cobalt-left>Payment By: </td>\
                                                        <td class=cobalt-left>{{ event_entry_player.paid_by|default_if_none:"" }}</td>\
                                                    </tr>\
                                                </table>',
                                                    icon: 'info',
                                                    confirmButtonColor: '#3085d6',
                                                    cancelButtonColor: '#d33',
                                                    confirmButtonText: 'Dismiss'
                                                    })">
                                                    <i class="material-icons" data-toggle="tooltip" title="Show details">info</i></a>
                                            </td>

                                            <!-- name and picture -->
                                            <td class="px-0 py-1 mx-0 my-2">
                                                <div class="px-0 py-0 mx-0 my-0 text-center">
                                                    <img id="cobalt-pic-{{ event_entry_player.id }}"
                                                        class="cobalt-rounded text-center px-0 py-0  mx-0 my-0"
                                                        style="height: 60px; width: 60px;"
                                                        src="/media/{{ event_entry_player.player.pic }}" />
                                                    <p class="px-0 py-0  mx-0 my-0" id="player-name-{{ event_entry_player.id }}">
                                                        {{ event_entry_player.player.full_name }}
                                                    </p>
                                                </div>
                                            </td>


                                            <!-- action buttons - hidden by default -->
                                            <td class="td-actions text-right editable" style="display:none">
                                                <div style="white-space: nowrap;">
                                                    <!-- only show delete if player isn't already TBA -->
                                                    <!-- Also the delete button is different for players 5 and 6 (actually deletes) -->
                                                    {% if event_entry_player.extra_player %}
                                                        <!-- delete should actually delete player -->
                                                        <button type="button" id="really_delete_team_mate_{{ event_entry_player.id }}"
                                                            data-toggle="tooltip"
                                                            class="btn btn-danger really_delete_team_mate"
                                                            title="Remove {{ event_entry_player.player.first_name }} from team."
                                                        >
                                                            <i class="material-icons">delete_forever</i>
                                                        </button>
                                                    {% else %} <!-- player 1 to 4 -->
                                                        {% if event_entry_player.player.id != TBA_PLAYER %}
                                                            <button type="button" id="delete_team_mate_{{ event_entry_player.id }}"
                                                                data-toggle="tooltip"
                                                                class="btn btn-danger delete_team_mate"
                                                                title="Remove {{ event_entry_player.player.first_name }} from entry and replace with TBA."
                                                            >
                                                                <i class="material-icons">delete</i>
                                                            </button>
                                                        {% endif %}
                                                    {% endif %}

                                                    <!-- Button to swap players -->
                                                    <button type="button" id="toggle_team_mate_{{ team_mate.team_mate.id }}"
                                                        data-toggle="modal"
                                                        data-target="#cobalt_general_member_search{{ event_entry_player.id }}"
                                                        class="btn btn-info cobalt_generic_member btn-sm">
                                                        <i class="material-icons"
                                                            title="Swap {{ event_entry_player.player.first_name }} for someone else"
                                                            data-toggle="tooltip"
                                                        >
                                                            swap_vertical_circle
                                                        </i>
                                                    </button>


                                                </div>
                                            </td>

                                            <!-- Payment method -->
                                            <td style="white-space: nowrap;">
                                                {{ event_entry_player.get_payment_type_display }}
                                                <!-- check if payment method is editable -->
                                                {% if event_entry_player.payment_status != "Paid" and event_entry_player.payment_status != "Free" %}
                                                    <a class="change_payment_method editable" href="javascript:void(0)" style="display: none">
                                                        <i class="material-icons" id="change_payment_{{ event_entry_player.id }}">edit</i>
                                                    </a>
                                                {% endif %}
                                            </td>

                                            <!-- Entry fee -->
                                            <td>
                                                {{ event_entry_player.entry_fee|cobalt_credits }}
                                            </td>
                                            <td>
                                                <div>

                                                    <!-- Status -->
                                                    <div>
                                                        {% if event_entry_player.payment_status == "Paid" %}
                                                            <span class="text-success"><i class="material-icons">check_circle</i></span>
                                                        {% elif event_entry_player.payment_status == "Free" %}
                                                            <span class="text-success"><i class="material-icons">favorite</i></span>
                                                        {% else %}
                                                            <span class="text-primary"><i class="material-icons">warning</i></span>
                                                        {% endif %}
                                                    </div>
                                                    <div>
                                                        {{ event_entry_player.payment_status }}
                                                    </div>
                                                </div>
                                            </td>

                                            <!-- Action - hidden by default -->
                                            {% if event_entry_player.payment_status != "Paid" and event_entry_player.payment_status != "Free" %}
                                                <td class="editable" style="display:none">
                                                    <button class="btn btn-sm btn-info single_pay"
                                                        id="single_pay_{{ event_entry_player.id }}"
                                                        data-toggle="tooltip"
                                                        title="Pay now using your bridge credits"
                                                    >Pay Now</button>
                                                </td>
                                            {% else %}
                                                {% if event_entry.entry_status != "Complete" %}
                                                    <td></td>
                                                {% endif %}
                                            {% endif %}

                                            </tr>
                                        {% endfor %}

                                        <!-- bottom row of table has add player and pay all -->
                                        <tr>
                                            <td colspan='6'>
                                                <!-- Show add player button if allowed -->
                                                {% if event_entry_players.count == 4  or event_entry_players.count == 5 %}
                                                    <div class="row table-responsive text-left pb-5">
                                                        <button id="add_player" class="editable btn btn-sm btn-primary text-left" style="display:none"><i class="fas fa-plus-circle display-5"></i>&nbsp;Add Player to Team</button>
                                                    </div>
                                                {% endif %}
                                            </td>

                                            <!-- Show pay all if valid option -->
                                            {% if pay_all %}
                                                <td class="editable" style="display:none">
                                                    <button class="btn btn-sm btn-info font-weight-bold"
                                                        style="font-size: 105%;"
                                                        id="pay_all"
                                                        data-toggle="tooltip"
                                                        title="Pay all outstanding now using your bridge credits"
                                                    >Pay All</button>
                                                </td>
                                            {% endif %}
                                        </tr>

                                    </tbody>
                                </table>
                            </div>

                        </div>
                        <!-- comments-->
                        <label> Click to view or edit comment</label>
                        <a href="javascript:void(0)" onclick='editComment({{event_entry.id}}, "{{event_entry.comment}}");'>
                            <i class="material-icons" id="id_comment">comment</i></a>
                        <!-- team name -->
                        {% if event.allow_team_names %}
                            <br>
                            <label>Team Name: <strong class="text-dark">
                                <span id="team_name_value">{{ event_entry.get_team_name }}</span>
                            </strong></label>
                            <i class="material-icons text-info" id="id_team_name" style="cursor: pointer">edit</i></a>
                        {% endif %}

                    </div>
                </div>
                <div class="text-center">
<<<<<<< HEAD
                    <a href="{% url "events:delete_event_entry" event_entry_id=event_entry.id %}" class="btn btn-danger cobalt-save">Withdraw From Event</a>
=======
                    <a href="{% url "events:delete_event_entry" event_entry_id=event_entry.id %}"
                        class="btn btn-danger cobalt-save">
                        Withdraw
                        {% if event.player_format == "Pairs" %}
                            Pair
                        {% elif event.player_format == "Individual" %}
                            Player
                        {% else %}
                            Whole Team
                        {% endif %}
                        From Event
                    </a>
>>>>>>> 7d0c11cb
                    <a href="{% url "events:events" %}" class="btn btn-success">Exit</a>
                </div>
            </div>
        </div>
{% endblock %}

{% block footer %}
    <script src="{% static "assets/js/core/jquery.cookie.min.js" %}"></script>
    <script src="{% static "assets/js/plugins/sweetalert2.js" %}"></script>
    <script src="{% static "assets/js/plugins/bootstrap-selectpicker.js" %}"></script>
    <script>

        {% for event_entry_player in event_entry.evententryplayer_set.all %}
            {% include "utils/generic_user_search_footer.html" with search_id=event_entry_player.id include_me=True %}
        {% endfor %}

        // edit player
        function cobaltMemberSearchOk(search_id) {
            var member = member_id[search_id];
            var name = member_name[search_id];
            var pic = member_pic[search_id];
            editPlayer(member, name, pic, search_id);
        }

        // reload page
        function reloadPage(){
            // reload page, add edit=1 to url so edit opens
            var url = window.location.href;
            // add edit if not already present
            if (url.indexOf("edit=") == -1){
                url = url + "/edit=1";
            }
            window.location.href = url;
        }

        function editPlayer(member, name, pic, search_id) {
            // Check if player entered already

            $.getJSON("{% url "events:check_player_entry_ajax" %}" + "?member_id=" + member + "&event_id={{ event.id }}")
                .done(response => {

                // already entered
                if (response['message'] == "Already Entered"){
                    swal.fire({
                        title: "Error",
                        html: name + " is already entered in this event",
                        icon: "error"
                    })

                } else {

                    // not entered so swap player - the search_id is the id of the player event entry
                    $.getJSON("{% url "events:change_player_entry_ajax" %}" + "?member_id=" + member + "&player_event_entry=" + search_id)
                        .done(response => {
                        if (response['message'] === "Success"){
                            // update page
                            $("#cobalt-pic-" + search_id).attr("src", "/media/" + pic);
                            $("#player-name-" + search_id).html(name);
                            $("#popup-name-" + search_id).html(name);
                            let box_title = "Player Changed";
                            if (response['user_is_player']){
                                box_title = "Removed You from this Team";
                            }
                            Swal.fire({
                                title: box_title,
                                html: response['html'],
                            }).then((result) => {
                                if (response['user_is_player']){
                                    window.location.replace("/");
                                } else {
                                    reloadPage();
                                }
                            })
                        }
                    });
                }
            })
        }

        // change payment type
        function change_payment_method(event){

            var player_entry_id = event.target.id.split("_")[2];

            var input_options = {

                {% for payment_method in payment_methods %}
                    '{{ payment_method.0 }}': '{{ payment_method.1 }}',
                {% endfor %}

            }

            // TODO: Add in their-bridge-credits and ask them as options if not the logged in user

            // This seems to needed to force Django's late/lazy eval stuff to actually work
            // Doesn't make any sense but fails without it
            console.log(input_options);

            (async () => {

                const {value: payment_method} = await swal.fire({
                    title: 'Change Payment Method',
                    input: 'select',
                    inputOptions: input_options,
                    inputPlaceholder: 'Select method',
                    showCancelButton: true,
                })

                if (payment_method) {
                    $.getJSON("{% url "events:change_payment_method_on_existing_entry_ajax" %}?player_entry_id=" + player_entry_id + "&payment_method=" + payment_method)
                        .done(response => {
                        console.log("hello");
                        console.log(response);
                        if (response['message'] == "Success"){
                            Swal.fire({
                                title: 'Payment Method Changed',
                                html: 'Payment method successfully changed',
                            }).then((result) => {
                                reloadPage();
                            });
                        }
                    });
                }
            })()

        }

        $(document).ready(function() {

            if (window.performance.navigation.type === 2) {
                // the page was navigated to via the forward or back button
                // refresh to make sure auto top up status is correct
                location.reload();
            }

            // initialise tooltips
            $('[data-toggle="tooltip"]').tooltip()

            // poke the selectpicker
            $('.selectpicker').selectpicker('refresh');

            // show edit info if selected
            $("#enable_edit").change(function(){
                $(".editable").each(function() {
                    $(this).toggle(100);
                });
                $("#title").html("Edit");
                $("#icon").show();
            });

            // handle delete button - replace player with TBA
            $(".delete_team_mate").click(function(){
                var search_id = $(this).attr('id').split("_")[3];
                editPlayer({{ TBA_PLAYER }}, "TBA", "pic_folder/tba.png", search_id);
            });

            // handle really delete button - delete player
            $(".really_delete_team_mate").click(function(){
                var search_id = $(this).attr('id').split("_")[4];
                $.getJSON("{% url "events:delete_player_from_entry_ajax" %}?event_entry_player_id=" + search_id)
                    .done(response => {
                    if (response['message'] == "Success"){
                        reloadPage();
                    }
                });
            });

            // handle add player
            $("#add_player").click(function(){

                $.getJSON("{% url "events:add_player_to_existing_entry_ajax" %}?event_entry_id={{ event_entry.id }}")
                    .done(response => {
                    if (response['message'] == "Success"){
                        reloadPage();
                    }
                });
            });

            // handle categories
            $("#id_category").on("change", function(){
                var category = $("#id_category").val();
                $.getJSON("{% url "events:change_category_on_existing_entry_ajax" %}/{{ event_entry.id }}/" + category)
                    .done(response => {
                    if (response['message'] == "Success"){
                        Swal.fire({
                            title: 'Category Changed',
                            html: 'Category successfully changed',
                        });
                    }
                });
            });

            // handle change question
            $("#id_change").click(function(){
                var answer = $("#id_question").val();
                $.getJSON("{% url "events:change_answer_on_existing_entry_ajax" %}/{{ event_entry.id }}/" + encodeURIComponent(answer))
                    .done(response => {
                    if (response['message'] == "Success"){
                        Swal.fire({
                            title: 'Answer Changed',
                            html: 'Answer successfully changed',
                        });
                    }
                });

            });

            // handle single player payment
            $(".single_pay").click(function(){
<<<<<<< HEAD
                $(this).prop('disabled', true);
                var pay_id = $(this).attr('id').split("_")[2];
                window.location.href = "{% url "events:third_party_checkout_player" %}/" + pay_id;
=======

                // hide tooltips - problem on tablets
                $(".tooltip").tooltip("hide");

                Swal.fire({
                    title: 'Pay with Your Bridge Credits',
                    text: "Pay for this player now using your Bridge Credits?",
                    icon: 'info',
                    showCancelButton: true,
                    confirmButtonColor: '#3085d6',
                    cancelButtonColor: '#d33',
                    confirmButtonText: 'Pay with My Bridge Credits'
                }).then((result) => {
                    if (result.value) {

                        $(this).prop('disabled', true);
                        var pay_id = $(this).attr('id').split("_")[2];
                        window.location.href = "{% url "events:third_party_checkout_player" %}/" + pay_id;
                    }
                });
>>>>>>> 7d0c11cb
            });

            // handle pay all
            $("#pay_all").click(function(){
                $(this).prop('disabled', true);
                window.location.href = "{% url "events:third_party_checkout_entry" event_entry_id=event_entry.id %}";
            });

            // handle question changing
            $("#id_question").on("keyup", function(){
                $("#id_change").prop("disabled", false);
            })

            // handle edit payment type
            $(".change_payment_method").on('click', change_payment_method)

            // check if edit button should be set
            {% if edit_flag %}
                $(".editable").each(function() {
                    $(this).toggle(100);
                });
                $("#title").html("Edit");
                $("#icon").show();
            {% endif %}

            // edit team name
            {% if event.allow_team_names %}

                $("#id_team_name").click(function(){
                    const team_name = $("#team_name_value").text()
                    Swal.fire({
                        title: 'Team Name',
                        input: 'text',
                        inputValue: team_name,
                        inputAttributes: {
                            maxlength: 15
                        },
                        showCancelButton: true
                    }).then(function(result) {
                        if(!result.isDismissed){

                            var url = "{% url "events:edit_team_name_event_entry_ajax" %}";
                            var serializedData = {
                                "id": {{ event_entry.id }},
                                "team_name": result.value
                            };

                            $.ajax({
                                url: url,
                                headers: {
                                    "Content-Type": "application/json",
                                    "X-CSRFToken": $.cookie("csrftoken") // This is needed to pass xsite scripting errors
                                },
                                type: "post",
                                data: JSON.stringify(serializedData),
                                dataType: "json",
                                success: function(response) {
                                    swal.fire({
                                        title: "Team Name updated",
                                        html: response.message,
                                        icon: "success",
                                    }).then(function() {
                                        location.reload();
                                    });
                                },
                            });
                        } // dismissed dont do anything
                    })
                });
            {% endif %}



        }); // end doc ready


        // edit comment and show it as well
        function editComment(id, old_comment) {

            Swal.fire({
                title: 'Comments',
                input: 'text',
                inputValue: old_comment,
                inputPlaceholder: 'Comments...',
                inputAttributes: {
                    'aria-label': 'Comments'
                },
                showCancelButton: true
            }).then(function(result) {
                if(!result.isDismissed){

                    var url = "{% url "events:save_comment_for_event_entry_ajax" %}";
                    var serializedData = {
                        "id": id,
                        "comment": result.value
                    };

                    $.ajax({
                        url: url,
                        headers: {
                            "Content-Type": "application/json",
                            "X-CSRFToken": $.cookie("csrftoken") // This is needed to pass xsite scripting errors
                        },
                        type: "post",
                        data: JSON.stringify(serializedData),
                        dataType: "json",
                        success: function(response) {
                            swal.fire({
                                title: "Comment updated",
                                html: response.message,
                                icon: "success",
                            }).then(function() {
                                location.reload();
                            });
                        },
                        error: function(jqXHR, textStatus, errorThrown) {
                            console.log(textStatus, errorThrown);
                        }
                    });
                } // dismissed dont do anything
            })
        }
    </script>
{% endblock %}<|MERGE_RESOLUTION|>--- conflicted
+++ resolved
@@ -55,11 +55,10 @@
                         {% if in_basket %}
                             <h3>This item is still in
                                 {% if event_entry.primary_entrant == request.user %}
-                                    your
+                                    your shopping cart <a class="btn btn-sm btn-secondary" href="{% url "events:checkout" %}">Checkout</a></h3>
                                 {% else %}
-                                    {{ event_entry.primary_entrant.full_name }}'s
+                                    {{ event_entry.primary_entrant.full_name }}'s shopping cart</h3>
                                 {% endif %}
-                                shopping cart <a class="btn btn-sm btn-secondary" href="{% url "events:checkout" %}">Checkout</a></h3>
                         {% endif %}
                     </div>
                     <div class="card-body text-center mx-auto">
@@ -318,12 +317,14 @@
                                             <!-- Show pay all if valid option -->
                                             {% if pay_all %}
                                                 <td class="editable" style="display:none">
-                                                    <button class="btn btn-sm btn-info font-weight-bold"
-                                                        style="font-size: 105%;"
-                                                        id="pay_all"
-                                                        data-toggle="tooltip"
-                                                        title="Pay all outstanding now using your bridge credits"
-                                                    >Pay All</button>
+                                                    <div class="row table-responsive text-left pb-5 px-0 mx-0">
+                                                        <button class="btn btn-sm btn-info font-weight-bold"
+                                                            {#                                                        style="font-size: 105%;"#}
+                                                            id="pay_all"
+                                                            data-toggle="tooltip"
+                                                            title="Pay all outstanding now using your bridge credits"
+                                                        >Pay For Everyone</button>
+                                                    </div>
                                                 </td>
                                             {% endif %}
                                         </tr>
@@ -349,9 +350,6 @@
                     </div>
                 </div>
                 <div class="text-center">
-<<<<<<< HEAD
-                    <a href="{% url "events:delete_event_entry" event_entry_id=event_entry.id %}" class="btn btn-danger cobalt-save">Withdraw From Event</a>
-=======
                     <a href="{% url "events:delete_event_entry" event_entry_id=event_entry.id %}"
                         class="btn btn-danger cobalt-save">
                         Withdraw
@@ -364,7 +362,6 @@
                         {% endif %}
                         From Event
                     </a>
->>>>>>> 7d0c11cb
                     <a href="{% url "events:events" %}" class="btn btn-success">Exit</a>
                 </div>
             </div>
@@ -574,11 +571,6 @@
 
             // handle single player payment
             $(".single_pay").click(function(){
-<<<<<<< HEAD
-                $(this).prop('disabled', true);
-                var pay_id = $(this).attr('id').split("_")[2];
-                window.location.href = "{% url "events:third_party_checkout_player" %}/" + pay_id;
-=======
 
                 // hide tooltips - problem on tablets
                 $(".tooltip").tooltip("hide");
@@ -599,13 +591,27 @@
                         window.location.href = "{% url "events:third_party_checkout_player" %}/" + pay_id;
                     }
                 });
->>>>>>> 7d0c11cb
             });
 
             // handle pay all
             $("#pay_all").click(function(){
-                $(this).prop('disabled', true);
-                window.location.href = "{% url "events:third_party_checkout_entry" event_entry_id=event_entry.id %}";
+
+
+                Swal.fire({
+                    title: 'Pay with Your Bridge Credits',
+                    text: "Pay for all outstanding players now using your Bridge Credits?",
+                    icon: 'info',
+                    showCancelButton: true,
+                    confirmButtonColor: '#3085d6',
+                    cancelButtonColor: '#d33',
+                    confirmButtonText: 'Pay with My Bridge Credits'
+                }).then((result) => {
+                    if (result.value) {
+
+                        $(this).prop('disabled', true);
+                        window.location.href = "{% url "events:third_party_checkout_entry" event_entry_id=event_entry.id %}";
+                    }
+                });
             });
 
             // handle question changing
