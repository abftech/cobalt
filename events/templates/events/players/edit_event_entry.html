--- conflicted
+++ resolved
@@ -149,10 +149,6 @@
                                     <tr>
                                         <th class="px-lg-5">Player</th>
                                         <th class="px-lg-5">Actions</th>
-<<<<<<< HEAD
-                                        <th class="px-lg-5">Payment Method</th>
-=======
->>>>>>> 737f95d5
                                         <th class="px-lg-5">Entry Fee</th>
                                         <th class="px-lg-5">Payment Method</th>
                                         <th class="px-lg-5">Status</th>
