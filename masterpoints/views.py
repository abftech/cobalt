import calendar
import html
from datetime import datetime, date
from json import JSONDecodeError

import requests
from dateutil.relativedelta import relativedelta
from django.contrib import messages
from django.contrib.auth.decorators import login_required
from django.http import HttpResponse
from django.shortcuts import render, redirect

from accounts.models import User
from cobalt.settings import GLOBAL_MPSERVER


#####
#
# This module is a little strange as it gets all of its data from
# an external source, not from our database.
#
# We use requests to access a node.js web service which connects
# to a SQL Server database. Confluence can tell you more
#
######


def masterpoint_query_local(query):
    """Generic function to talk to the masterpoints server and return data

    THIS IS A DUPLICATE OF THE FUNCTION IN UTILS/UTIL_VIEWS/MASTERPOINTS
    due to circular dependency problems.

    Takes in a SQLServer query e.g. "select count(*) from table"

    Returns an iterable, either an empty list or the response from the server.

    In case there is a problem connecting to the server, this will do everything it
    can to fail silently.

    """

    # Try to load data from MP Server

    try:
        response = requests.get(query, timeout=10).json()
    except Exception as exc:
        print(exc)
        response = []

    return response


def process_transactions(details, month, year):
    """
    Separate process and provisional details
    add formatting to the matchpoint numbers
    """
    provisional_details = []
    fixed_details = []
    month = int(month)
    year = int(year)
    for d in details:
        if d["PostingMonth"] >= month and d["PostingYear"] == year:
            provisional_details.append(d)
        else:
            fixed_details.append(d)
    return fixed_details, provisional_details


@login_required()
def masterpoints_detail(request, system_number=None, years=1, retry=False):
    if system_number is None:
        system_number = request.user.system_number

    # Get summary data
    qry = "%s/mps/%s" % (GLOBAL_MPSERVER, system_number)
    r = masterpoint_query_local(qry)

    if len(r) == 0:

        if retry:  # This isn't the first time we've been here
            messages.error(
                request,
                f"Masterpoints module unable to find entry for id: {system_number}",
                extra_tags="cobalt-message-error",
            )
            return redirect("dashboard:dashboard")

        # not found - set error and call this again
        messages.warning(
            request,
            f"No Masterpoints entry found for id: {system_number}",
            extra_tags="cobalt-message-warning",
        )
        return masterpoints_detail(request, retry=True)

    summary = r[0]

    # Set active to a boolean
    if summary["IsActive"] == "Y":
        summary["IsActive"] = True
    else:
        summary["IsActive"] = False

    # Get provisional month and year, anything this date or later is provisional
    #   qry = "%s/provisionaldate" % GLOBAL_MPSERVER
    #   data = requests.get(qry).json()[0]
    #   prov_month = "%02d" % int(data["month"])
    #   prov_year = data["year"]

    # Get home club name
    qry = "%s/club/%s" % (GLOBAL_MPSERVER, summary["HomeClubID"])
    club = requests.get(qry).json()[0]["ClubName"]

    # Get last year in YYYY-MM format
    dt = date.today()
    dt = dt.replace(year=dt.year - years)
    year = dt.strftime("%Y")
    month = dt.strftime("%m")

    # Get the detail list of recent activity
    qry = "%s/mpdetail/%s/postingyear/%s/postingmonth/%s" % (
        GLOBAL_MPSERVER,
        system_number,
        year,
        month,
    )
    details = requests.get(qry).json()

    counter = summary["TotalMPs"]  # we need to construct the balance to show
    gold = float(summary["TotalGold"])
    red = float(summary["TotalRed"])
    green = float(summary["TotalGreen"])

    # build list for the fancy chart at the top while we loop through.
    labels_key = []
    labels = []
    chart_green = {}
    chart_red = {}
    chart_gold = {}

    # build chart labels
    # go back a year then move forward
    rolling_date = datetime.today() + relativedelta(years=-years)

    for i in range(12 * years + 1):
        year = rolling_date.strftime("%Y")
        month = rolling_date.strftime("%m")
        labels_key.append("%s-%s" % (year, month))
        if years == 1:
            labels.append(rolling_date.strftime("%b"))
        else:
            labels.append(rolling_date.strftime("%b %Y"))
        rolling_date = rolling_date + relativedelta(months=+1)
        chart_gold["%s-%s" % (year, month)] = 0.0
        chart_red["%s-%s" % (year, month)] = 0.0
        chart_green["%s-%s" % (year, month)] = 0.0

    details, futureTrans = process_transactions(details, month, year)
    # todo: Tanmay to first extract details into two--> one current month next -- "future"
    # deatils will just have till current month future will go in provisional variable
    # loop through the details and augment the data to pass to the template
    # we are just adding running total data for the table of details
    for d in details:
        counter = counter - d["mps"]

        d["running_total"] = counter
        d["PostingDate"] = "%s-%02d" % (d["PostingYear"], d["PostingMonth"])
        d["PostingDateDisplay"] = "%s-%s" % (
            calendar.month_abbr[d["PostingMonth"]],
            d["PostingYear"],
        )

        # Its too slow to filter at the db so skip any month we don't want
        if not d["PostingDate"] in chart_gold:
            continue

        if d["MPColour"] == "Y":
            gold = gold - float(d["mps"])
            chart_gold[d["PostingDate"]] = chart_gold[d["PostingDate"]] + float(
                d["mps"]
            )
        elif d["MPColour"] == "R":
            red = red - float(d["mps"])
            chart_red[d["PostingDate"]] = chart_red[d["PostingDate"]] + float(d["mps"])
        elif d["MPColour"] == "G":
            green = green - float(d["mps"])
            chart_green[d["PostingDate"]] = chart_green[d["PostingDate"]] + float(
                d["mps"]
            )

    # fill in the chart data
    running_gold = float(summary["TotalGold"])
    gold_series = []
    for label in reversed(labels_key):
        running_gold = running_gold - chart_gold[label]
        gold_series.append(float("%.2f" % running_gold))
    gold_series.reverse()

    running_red = float(summary["TotalRed"])
    red_series = []
    for label in reversed(labels_key):
        running_red = running_red - chart_red[label]
        red_series.append(float("%.2f" % running_red))
    red_series.reverse()

    running_green = float(summary["TotalGreen"])
    green_series = []
    for label in reversed(labels_key):
        running_green = running_green - chart_green[label]
        green_series.append(float("%.2f" % running_green))
    green_series.reverse()

    chart = {
        "labels": labels,
        "gold": gold_series,
        "red": red_series,
        "green": green_series,
    }

    total = "%.2f" % (green + red + gold)
    green = "%.2f" % green
    red = "%.2f" % red
    gold = "%.2f" % gold

    bottom = {"gold": gold, "red": red, "green": green, "total": total}

    # Show bullets on lines or not
    if years > 2:
        show_point = "false"
    else:
        show_point = "true"

    # Show title every X points
    points_dict = {1: 1, 2: 3, 3: 5, 4: 12, 5: 12}
    try:
        points_every = points_dict[years]
    except KeyError:
        points_every = len(labels) - 1  # start and end only

    timescale = f"Last {years} years"

    if years == 1:
        timescale = "Last 12 Months"

    return render(
        request,
        "masterpoints/details.html",
        {
            "details": details,
            "summary": summary,
            "club": club,
            "chart": chart,
            "bottom": bottom,
            "show_point": show_point,
            "points_every": points_every,
            "system_number": system_number,
            "timescale": timescale,
        },
    )


@login_required()
def masterpoints_search(request):
    if request.method == "POST":
        system_number = request.POST["system_number"]
        last_name = request.POST["last_name"]
        first_name = request.POST["first_name"]
        if system_number:
            return redirect("view/%s/" % system_number)
        else:
            if not first_name:  # last name only
                matches = requests.get(
                    "%s/lastname_search/%s" % (GLOBAL_MPSERVER, last_name)
                ).json()
            elif not last_name:  # first name only
                matches = requests.get(
                    "%s/firstname_search/%s" % (GLOBAL_MPSERVER, first_name)
                ).json()
            else:  # first and last names
                matches = requests.get(
                    "%s/firstlastname_search/%s/%s"
                    % (GLOBAL_MPSERVER, first_name, last_name)
                ).json()
            if len(matches) == 1:
                system_number = matches[0]["ABFNumber"]
                return redirect("view/%s/" % system_number)
            else:
                return render(
                    request,
                    "masterpoints/masterpoints_search_results.html",
                    {"matches": matches},
                )
    else:
        return redirect("view/%s/" % request.user.system_number)


def system_number_lookup(request):
    """
    Called from the registration page. Takes in a system number and returns
    the member first and lastname or an error message.
    """
    if request.method == "GET":
        system_number = request.GET["system_number"]
        member = None
        result = "Error: Invalid or inactive number"
        if system_number.isdigit():
            query = "%s/id/%s" % (GLOBAL_MPSERVER, system_number)
            ret = masterpoint_query_local(query)
            if ret:
                member = ret[0]

        if member:
            m = User.objects.filter(system_number=system_number).filter(is_active=True)
            if m:  # already registered
                result = "Error: User already registered"
            elif member["IsActive"] == "Y":
                # only use first name from given names
                given_name = member["GivenNames"].split(" ")[0]
                surname = member["Surname"]
                result = "%s %s" % (given_name, surname)
                # convert special chars
                result = html.unescape(result)

    return HttpResponse(result)


def system_number_available(system_number):
    """
    Called from the registration page. Takes in a system number and returns
    True if number is valid and available (including if registered but never activated)
    """

    if not system_number.isdigit():
<<<<<<< HEAD
        return False

    try:
        match = requests.get("%s/id/%s" % (GLOBAL_MPSERVER, system_number)).json()[0]
    except IndexError:
=======
>>>>>>> 298f4d8b
        return False

    try:
        match = requests.get("%s/id/%s" % (GLOBAL_MPSERVER, system_number)).json()[0]
    except (IndexError, JSONDecodeError):
        return False
    if match:
        member = User.objects.filter(system_number=system_number).filter(is_active=True)
        if member:  # already registered
            return False
        if match["IsActive"] == "Y":
            return True
    return False


def get_masterpoints(system_number):
    # Called from Dashboard
    try:
        summary = requests.get("%s/mps/%s" % (GLOBAL_MPSERVER, system_number)).json()[0]
        points = summary["TotalMPs"]
        rank = summary["RankName"] + " Master"
    except (
        IndexError,
        requests.exceptions.InvalidSchema,
        requests.exceptions.MissingSchema,
        ConnectionError,
        JSONDecodeError,
    ) as exc:
        print(exc)
        points = "Not found"
        rank = "Not found"

    return {"points": points, "rank": rank}


def user_summary(system_number):
    """This is only here until we move masterpoints into Cobalt.
    It gets basic things such as home club and masterpoints.
    """

    # Get summary data
    qry = "%s/mps/%s" % (GLOBAL_MPSERVER, system_number)
    try:
        r = requests.get(qry).json()
    except (
        IndexError,
        requests.exceptions.InvalidSchema,
        requests.exceptions.MissingSchema,
        ConnectionError,
    ):
        r = []

    if not r:
        return None

    summary = r[0]

    # Set active to a boolean
    summary["IsActive"] = summary["IsActive"] == "Y"
    # Get home club name
    qry = "%s/club/%s" % (GLOBAL_MPSERVER, summary["HomeClubID"])
    summary["home_club"] = requests.get(qry).json()[0]["ClubName"]

    return summary


def get_abf_checksum(abf_raw: int) -> int:
    """Calculate the checksum for an ABF number given the raw number without the checksum

    Formula is:

    convert to 6 digit with trailing 0, e.g. 62024 becomes 062024
    total is 0th place x 7, 1st place x 6, 2nd place x 5 etc
    result = total mod 11
    if result = 0 checksum = 0
    else checksum = 11 - (result mod 11)

    """

    abf_string = f"{abf_raw:06d}"

    total = sum(int(val) * (7 - index) for index, val in enumerate(abf_string))

    mod = total % 11

    if mod == 0:
        return 0

    if mod == 1:
        return 1

    return 11 - mod


def abf_checksum_is_valid(abf_number: int) -> bool:
    """Takes an ABF number and confirms the number has a valid checksum. Doesn't check with the MPC to
    see if this is a valid number (not inactive, actually registered etc)."""

    this_checksum = abf_number % 10  # last digit
    true_checksum = get_abf_checksum(abf_number // 10)  # not last digit

    return this_checksum == true_checksum<|MERGE_RESOLUTION|>--- conflicted
+++ resolved
@@ -312,7 +312,7 @@
                 member = ret[0]
 
         if member:
-            m = User.objects.filter(system_number=system_number).filter(is_active=True)
+            m = User.objects.filter(system_number=system_number)
             if m:  # already registered
                 result = "Error: User already registered"
             elif member["IsActive"] == "Y":
@@ -329,18 +329,10 @@
 def system_number_available(system_number):
     """
     Called from the registration page. Takes in a system number and returns
-    True if number is valid and available (including if registered but never activated)
+    True if number is valid and available
     """
 
     if not system_number.isdigit():
-<<<<<<< HEAD
-        return False
-
-    try:
-        match = requests.get("%s/id/%s" % (GLOBAL_MPSERVER, system_number)).json()[0]
-    except IndexError:
-=======
->>>>>>> 298f4d8b
         return False
 
     try:
@@ -348,7 +340,7 @@
     except (IndexError, JSONDecodeError):
         return False
     if match:
-        member = User.objects.filter(system_number=system_number).filter(is_active=True)
+        member = User.objects.filter(system_number=system_number)
         if member:  # already registered
             return False
         if match["IsActive"] == "Y":
