from django.contrib.auth.decorators import login_required
from django.shortcuts import render


@login_required
def release_notes_view(request):
    """show the release notes"""

    release_notes = [
        {
            "release": "6.1.8",
            "notes": [
<<<<<<< HEAD
                "Fix reply_to bug after Django update",
=======
                "Increase email_count for event entry tests",
                "Extend global search to include Unregistered users and contacts",
                "Add global admin ability to remove AWS email blocks for unregistered users and contacts",
                "Add club admin ability to remove AWS email blocks for unregistered users and contacts",
                "Add link to member email to user profile",
                "Minor changes to test harness",
                "More accurate error if viewing an unpublished congress",
                "Fix bug where entry is left in cart if congress is auto closed",
                "Fix Django admin view of MemberMembershipType",
                "Update accounts documentation to include club memberships and contacts",
>>>>>>> 7bcc581a
            ],
        },
        {
            "release": "6.1.7",
            "notes": [
                "Added results_url to congresses",
                "Global search pagination issue",
                "System settings updates - update environment names",
            ],
        },
        {
            "release": "6.1.6",
            "notes": [
                "Many changes to smoke test harness",
                "Small bug fixes - 1027, 1011",
            ],
        },
        {
            "release": "6.1.5",
            "notes": [
                "Added script to check code versions",
                "Fixed test data for memberships",
                "Added tests for membership self payment",
                "Fixed double payment bug for memberships",
                "Changed database reload scripts to include membership data",
            ],
        },
        {
            "release": "6.1.4",
            "notes": [
                "Update email priority for error emails",
            ],
        },
        {
            "release": "6.1.3",
            "notes": [
                "Update email address for error emails",
            ],
        },
        {
            "release": "6.1.2",
            "notes": [
                "Update email address for error emails",
                "Log 500 errors in a table",
            ],
        },
        {
            "release": "6.1.1",
            "notes": [
                "Fix sort order on Helpdesk views",
                "Add release notes",
                "Improved server error 500 handling",
                "Documentation for email",
                "Better handling for Masterpoint server being unavailable",
                "Minor cgit script changes",
            ],
        },
        {
            "release": "6.1.0",
            "notes": [
                "Upgrade to Python 3.13",
                "Upgrade to Django 5.2",
                "Many package upgrades",
            ],
        },
    ]

    return render(
        request,
        "utils/release_notes_view.html",
        {
            "release_notes": release_notes,
        },
    )<|MERGE_RESOLUTION|>--- conflicted
+++ resolved
@@ -10,9 +10,6 @@
         {
             "release": "6.1.8",
             "notes": [
-<<<<<<< HEAD
-                "Fix reply_to bug after Django update",
-=======
                 "Increase email_count for event entry tests",
                 "Extend global search to include Unregistered users and contacts",
                 "Add global admin ability to remove AWS email blocks for unregistered users and contacts",
@@ -23,7 +20,6 @@
                 "Fix bug where entry is left in cart if congress is auto closed",
                 "Fix Django admin view of MemberMembershipType",
                 "Update accounts documentation to include club memberships and contacts",
->>>>>>> 7bcc581a
             ],
         },
         {
