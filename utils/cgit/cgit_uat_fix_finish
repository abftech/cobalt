#!/bin/bash

# Branch for a bugfix will be something like 1.2.3=fix_the_bugs
# The release branch associated with this will be release/1.2.3

BRANCH=$(git branch --show-current)

RELEASE=$(echo $BRANCH|cut -d= -f1)
FIX=$(echo $BRANCH|cut -d= -f2)

echo ""
echo ""
echo "Congratulations on finishing a bug."
echo ""
echo "I will check your branch is clean and then merge your changes into"
echo "the release branch. I will then deploy to the UAT system."
echo "I will then delete the branch '$BRANCH'."
echo ""
echo "The release I will be updating is $RELEASE"
echo ""
echo "Finally I will try to merge the changes into develop. If there are"
echo "merge conflicts then you will need to fix them."
echo ""
read -p "Press key to continue..." -n1 -s

if [[ -z $(git status -s) ]]
then
  echo ""
  echo ""
  echo "Pulling latest release/$RELEASE branch..."
  echo ""


  echo ""
  echo "Checking out release/$RELEASE branch..."
  echo ""

  git checkout release/$RELEASE
  if [ $? -ne 0 ];then
   exit 1
  fi

  git pull origin release/$RELEASE
  if [ $? -ne 0 ];then
   exit 1
  fi

  echo ""
  echo "Merging $BRANCH into release/$RELEASE branch..."
  echo ""

  git merge $BRANCH
  if [ $? -ne 0 ];then
   exit 1
  fi

  echo ""
  echo "Pushing release/$RELEASE branch to github..."
  echo ""

  git push origin release/$RELEASE
  if [ $? -ne 0 ];then
   exit 1
  fi

  echo ""
  echo "Deploying to UAT server..."
  echo ""

  UATENV=`eb list | grep cobalt-uat` 
  UATNUM=`eb list | grep cobalt-uat | wc | awk '{print $1}'`

  if [ "$UATNUM" = "1" ]
  then
   echo "Deploying code to $UATENV..."
   DATE=$(date '+%Y.%m.%d:%H:%M')
<<<<<<< HEAD
   eb deploy -m "release/$RELEASE-$FIX@$DATE" $UATENV
=======
   eb deploy -m "release/$RELEASE/$FIX@$DATE" $UATENV
>>>>>>> 0d4ac8a0
  else
   echo "Cannot deploy to UAT, found more than one UAT environment."
   echo $UATENV
  fi
  echo ""
  echo ""
else
  echo ""
  echo ""
  echo "Cannot comply with request."
  echo "You can probably fix this by running cgi_uat_fix_save."
  echo "There are uncommitted changes or other problems with your git status. See below."
  echo ""
  echo ""
  git status
  echo ""
  echo ""
  exit
fi

#echo "Deleting branch $BRANCH..."
#echo ""
#
#git branch -d $BRANCH


echo ""
echo "Checking out develop branch..."
echo ""

git checkout develop
if [ $? -ne 0 ];then
 exit 1
fi

echo "Pulling develop so I can merge change..."
git pull origin develop
if [ $? -ne 0 ];then
 exit 1
fi

echo ""
echo "Merging release/$RELEASE into develop branch..."
echo ""

git merge release/$RELEASE
if [ $? -ne 0 ];then
 exit 1
fi

echo "Pushing develop..."
git push origin develop
if [ $? -ne 0 ];then
 exit 1
fi<|MERGE_RESOLUTION|>--- conflicted
+++ resolved
@@ -74,11 +74,7 @@
   then
    echo "Deploying code to $UATENV..."
    DATE=$(date '+%Y.%m.%d:%H:%M')
-<<<<<<< HEAD
-   eb deploy -m "release/$RELEASE-$FIX@$DATE" $UATENV
-=======
    eb deploy -m "release/$RELEASE/$FIX@$DATE" $UATENV
->>>>>>> 0d4ac8a0
   else
    echo "Cannot deploy to UAT, found more than one UAT environment."
    echo $UATENV
