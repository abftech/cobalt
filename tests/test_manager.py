--- conflicted
+++ resolved
@@ -26,12 +26,8 @@
 # List of tests to run format is "class": "location"
 LIST_OF_TESTS = {
     "TestURLsRequireLogin": "tests.01_system_wide_security",
-<<<<<<< HEAD
-    #    "MemberTransfer": "payments.tests.member_actions",
-=======
     "Registration": "accounts.tests.01_registration",
     "MemberTransfer": "payments.tests.member_actions",
->>>>>>> f3d2a4fe
     "OrgHighLevelAdmin": "organisations.tests.01_high_level_admin",
     "ClubLevelAdmin": "organisations.tests.02_club_level_admin",
     "ClubSettings": "organisations.tests.03_club_settings",
@@ -125,12 +121,6 @@
         # Default system-wide pwd
         self.test_code = "F1shcake"
 
-<<<<<<< HEAD
-        # Log user in
-        # self.login_user(self.test_user)
-
-=======
->>>>>>> f3d2a4fe
         # Variables for results of tests
         self.overall_success = True
         self.test_results = {}  # actual results
