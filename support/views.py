--- conflicted
+++ resolved
@@ -234,46 +234,6 @@
                 print(
                     f"Error from browser ignored: {errors['message']} User: {request.user}"
                 )
-<<<<<<< HEAD
-                return HttpResponse("ok")
-
-            IGNORE_ERRORS = [
-                "TypeError: null is not an object",
-                "Uncaught ReferenceError: $sidebar is not defined",
-                "ReferenceError: Can't find variable: $sidebar",
-            ]
-
-            for ignore in IGNORE_ERRORS:
-                if errors["message"].find(ignore) >= 0:
-                    print(
-                        f"Error from browser ignored: {errors['message']} User: {request.user}"
-                    )
-                    return HttpResponse("ok")
-
-            msg = f"""
-                  <table>
-                      <tr><td>Error<td>{errors['message']}</tr>
-                      <tr><td>Line Number<td>{errors['num']}</tr>
-                      <tr><td>Page<td>{errors['url']}</tr>
-                      <tr><td>User<td>{request.user}</tr>
-                  </table>
-            """
-
-            for admin in ADMINS:
-
-                context = {
-                    "name": admin[0].split()[0],
-                    "title": "Some user broke a page again",
-                    "email_body": msg,
-                    "host": COBALT_HOSTNAME,
-                    "link_text": "Set Up Card",
-                }
-
-                html_msg = render_to_string(
-                    "notifications/email-notification-no-button-error.html", context
-                )
-=======
->>>>>>> a1c649df
 
         except Exception as err:
             print(err)
