{% extends 'base.html' %}
<<<<<<< HEAD
{% load cobalt_tags %}
{% load crispy_forms_filters %}
=======
>>>>>>> ae7f2816
{% load static %}
{% block header %}
    <link href="{% static 'assets/css/cropper.min.css' %}" rel="stylesheet">
    <script src="{% static 'assets/js/cropper.min.js' %}"></script>
{% endblock %}
{% block content %}

<<<<<<< HEAD
=======
    <div id="ignore_cobalt_save"></div>
>>>>>>> ae7f2816
    <div class="container-fluid">
        <p>You can edit your profile here. You can also change less personal things in <a href="{% url "accounts:user_settings" %}" class="btn btn-sm btn-danger">settings</a></p>
        <div class="row">
            <div class="col-md-8">
                <div class="card">
                    <div class="card-header card-header-primary">
                        <h4 class="card-title">Edit Profile for {{ user.full_name }} ({{ user.system_number }})</h4>
                        <p class="card-category">Basic details</p>
                    </div>
                    <div class="card-body">
<<<<<<< HEAD
                        <form method="post" id="profile_form" action="{% url "accounts:user_profile" %}">
=======
                        <form method="post" action="{% url "accounts:user_profile" %}">
>>>>>>> ae7f2816
                            {% csrf_token %}
                            <input type="hidden" id="id_username" name="username" value="{{ form.username.value }}">
                            <input type="hidden" name="system_number" id="id_system_number" value="{{ form.system_number.value }}">
                            <div class="row">
                                <div class="col-md-6">
                                    <div class="form-group">
                                        <label class="bmd-label-floating">Email address</label>
                                        <span class="cobalt-form-error" id="id_email_errors">{{ form.email.errors|striptags }}</span>

<<<<<<< HEAD
                                        <input type="email" name="email" id="id_email" class="form-control profile_form_element" value="{{ form.email.value }}">
=======
                                        <input type="email" name="email" id="id_email" class="form-control" value="{{ form.email.value }}">
>>>>>>> ae7f2816
                                    </div>
                                </div>
                                <div class="col-md-6">
                                    <div class="form-group">
                                        <label class="bmd-label-floating">Mobile Number</label>
<<<<<<< HEAD
                                        <input type="text" title="Mobile number" name="mobile" id="id_mobile" class="form-control profile_form_element" value="{{ form.mobile.value|default_if_none:""}}">
                                        <span class="cobalt-form-error" id="id_mobile_errors">{{ form.mobile.errors|striptags }}</span>

=======
                                        <input type="text" title="Mobile number" name="mobile" id="id_mobile" class="form-control" value="{{ form.mobile.value|default_if_none:""}}">
>>>>>>> ae7f2816
                                    </div>
                                </div>
                            </div>
                            <div class="row">
                                <div class="col-md-6">
                                    <div class="form-group">
                                        <label class="bmd-label-floating">First Name</label>
<<<<<<< HEAD
                                        <input type="text" name="first_name" id="id_first_name" class="form-control profile_form_element" maxlength="30" value="{{ form.first_name.value }}">
=======
                                        <input type="text" name="first_name" id="id_first_name" class="form-control" maxlength="30" value="{{ form.first_name.value }}">
>>>>>>> ae7f2816
                                    </div>
                                </div>
                                <div class="col-md-6">
                                    <div class="form-group">
                                        <label class="bmd-label-floating">Last Name</label>
<<<<<<< HEAD
                                        <input type="text" name="last_name" id="id_last_name" class="form-control profile_form_element" maxlength="30" value="{{ form.last_name.value }}">
=======
                                        <input type="text" name="last_name" id="id_last_name" class="form-control" maxlength="30" value="{{ form.last_name.value }}">
>>>>>>> ae7f2816
                                    </div>
                                </div>
                            </div>
                            <div class="row">
                                <div class="col-md-6">
                                    <div class="form-group">
<<<<<<< HEAD
                                        Date of Birth
                                        <div id="div_id_dob" class="form-group">
                                            <div class="">
                                                <input type="date" name="dob" value=

                                                    {# We get a str back if the form is invalid, can't work out why. Work around. #}

                                                    {% if form.dob.value|get_class == "date" %}
                                                        "{{ form.dob.value|date:'Y-m-d' }}"
                                                    {% else %}
                                                        "{{ form.dob.value }}"
                                                    {% endif %}
                                                    class="dateinput form-control profile_form_element" id="id_dob">
                                            </div>
                                            <span class="cobalt-form-error" id="id_dob_errors">{{ form.dob.errors|striptags }}</span>

                                        </div>
=======
                                        <label class="bmd-label-static" style="font-size:11px">Date of Birth</label>
                                        <input type="text" name="dob" id="id_dob" class="form-control datepicker" value="{{ form.dob.value|default_if_none:'' }}">
>>>>>>> ae7f2816
                                    </div>
                                </div>
                                <div class="col-md-6">
                                    <div class="form-group">
                                        <label class="bmd-label-floating">BBO Username</label>
<<<<<<< HEAD
                                        <input type="text" name="bbo_name" id="id_bbo_name" class="form-control profile_form_element" value="{{ form.bbo_name.value|default_if_none:'' }}">
                                    </div>
                                </div>
                            </div>
                            <button type="submit" id="id_profile_button" disabled class="btn btn-success pull-right cobalt-save">Update Profile</button>
                            <a href="{% url "accounts:user_profile" %}" style="display: none;" id="id_profile_cancel" class="btn btn-info">Cancel</a>
=======
                                        <input type="text" name="bbo_name" id="id_bbo_name" class="form-control" value="{{ form.bbo_name.value|default_if_none:'' }}">
                                    </div>
                                </div>
                            </div>
                            <button type="submit" class="btn btn-success pull-right cobalt-save">Update Profile</button>
>>>>>>> ae7f2816
                            <div class="clearfix"></div>
                        </form>
                    </div>
                </div>

                <div class="card">
                    <div class="card-header card-header-warning">
                        <h4>Team Mates</h4>
                        <p class="card-category">Add people you play with regularly to make it easier to enter events together. They need to be signed up to this system first.</p>
                    </div>
                    <div class="card-body">

                        {% if team_mates %}

                            <table class="table" id="team_mate_table">
                                <thead>
                                    <tr>
                                        <th>Name</th>
                                        <th>Status</th>
                                        <th class="text-right">Actions</th>
                                    </tr>
                                </thead>
                                <tbody>

                                    {% for team_mate in team_mates %}
                                        <tr id="div_for_{{ team_mate.team_mate.id }}">
                                            <td>
                                                <a href="{% url "accounts:public_profile" pk=team_mate.team_mate.id %}">
                                                    {{ team_mate.team_mate.full_name }}
                                                </a>
                                            </td>
                                            <td id="status_{{ team_mate.team_mate.id }}">
                                                {% if team_mate.make_payments %}
                                                    Team Mate<a href="javascript:void(0)" onclick='help("Team Mate Plus", "This person can use your bridge credits to enter you in an event");'>
                                                        <i class="material-icons">add_box</i>
                                                    </a>
                                                {% else %}
                                                    Team mate - basic
                                                {% endif %}
                                            </td>
                                            <td class="td-actions text-right">
                                                <button type="button" id="toggle_team_mate_{{ team_mate.team_mate.id }}"
                                                    data-toggle="tooltip"
                                                    title="{% if team_mate.make_payments %}Stop {{ team_mate.team_mate.first_name }} from being able to use your money to enter you in an event{% else %}Allow {{ team_mate.team_mate.first_name }} to enter you in an event using your money{% endif %}"
                                                    class="make_payments btn btn-info">
                                                    <i class="material-icons">
                                                        {% if team_mate.make_payments %}
                                                            money_off
                                                        {% else %}
                                                            attach_money
                                                        {% endif %}
                                                    </i>
                                                </button>
                                                <button type="button" id="delete_team_mate_{{ team_mate.team_mate.id }}"
                                                    data-toggle="tooltip"
                                                    class="btn btn-danger delete_team_mate"
                                                    title="Remove {{ team_mate.team_mate.first_name }} as a team mate."
                                                >
                                                    <i class="material-icons">delete</i>
                                                </button>
                                            </td>
                                        </tr>
                                    {% endfor %}
                                </tbody>
                            </table>
                        {% else %}
                            <h4 class="text-dark">Note: You can only add team mates who have already signed up to the system. Encourage your friends to sign up.</h4>
                        {% endif %}

                        {% include "utils/generic_user_search_body.html" with search_id=1 %}

                        <div class="d-flex">
                            <div>
                                <a href="" class="btn btn-success cobalt_generic_member" data-toggle="modal" id="cobalt_user" data-target="#cobalt_general_member_search1">Add Team Mate</a>
                            </div>
                        </div>

                    </div>
                </div>
            </div>

            <!-- MODAL TO CROP THE IMAGE -->
            <div class="modal fade" id="modalCrop">
                <div class="modal-dialog">
                    <div class="modal-content">
                        <div class="modal-header">
                            <button type="button" class="close" data-dismiss="modal" aria-label="Close">
                                <span aria-hidden="true">&times;</span>
                            </button>
                            <h4 class="modal-title">Crop the photo</h4>
                        </div>
                        <div class="modal-body">
                            <img src="" id="image" style="max-width: 100%;">
                        </div>
                        <div class="modal-footer">
                            <div class="btn-group pull-left" role="group">
                                <button type="button" class="btn btn-sm btn-default js-zoom-in">
                                    <span class="text-large">+</span>
                                </button>
                                <button type="button" class="btn btn-sm btn-default js-zoom-out">
                                    <span class="text-large">-</span>
                                </button>
                            </div>
                            <button type="button" class="btn btn-sm btn-default" data-dismiss="modal">Discard</button>
                            &nbsp;
                            <button type="button" class="btn btn-sm btn-primary js-crop-and-upload">Crop and upload</button>
                        </div>
                    </div>
                </div>
            </div>

            <div class="col-md-4">
                <div class="card card-profile">
                    <div class="card-header card-header-info">
                        <h4 class="card-title">About {{ request.user.first_name}}</h4>
                        <p class="card-category">Picture and description</p>
                    </div>
                    <div class="card-body">
                        <img id="cobalt-pic" class="cobalt-rounded text-center" style="height: 140px; width: 140px;" src="/media/{{ form.pic.value }}" />
                        <br>
                        <form method="post" id="pic_form" action="update-photo" enctype="multipart/form-data">
                            {% csrf_token %}
                            <input type="hidden" name="x" id="id_x" value="1"><input type="hidden" name="y" id="id_y" value="1"><input type="hidden" name="width" id="id_width" value="1"><input type="hidden" name="height" id="id_height" value="1">

                            <div class="fileinput fileinput-new text-center" data-provides="fileinput">
                                <div class="fileinput-preview fileinput-exists thumbnail img-circle img-raised"></div>
                                <div>
                                    <span class="btn btn-sm btn-raised btn-round btn-rose btn-file">
                                        <span class="fileinput-new">Change Photo</span>

                                        <input type="file" name="pic" accept="image/*" id="id_pic" value="{{ form.pic.value }}"/></span>

                                    <br>
                                    <a href="{% url "accounts:delete_photo" %}" class="btn btn-sm">Delete Photo</a>
                                    <br />
<<<<<<< HEAD
                                    <a href="javascript:" class="btn btn-danger btn-round fileinput-exists" data-dismiss="fileinput"><i class="fa fa-times"></i> Remove</a>
=======
                                    <a href="javascript:;" class="btn btn-danger btn-round fileinput-exists" data-dismiss="fileinput"><i class="fa fa-times"></i> Remove</a>
>>>>>>> ae7f2816
                                </div>
                            </div>
                        </form>
                        <form method="post" id="blurb_form" action="update-blurb" enctype="multipart/form-data">
                            {% csrf_token %}
                            <p class="card-description">
                                <label class="bmd-label-floating">About You</label>
                                <textarea rows=8 name="about" id="id_about" class="form-control" placeholder="Tell people about yourself in a few words.">{{ blurbform.about.value|default_if_none:"" }}</textarea>
                            </p>

<<<<<<< HEAD
                            <button type="submit" disabled id="id_blurb_button" class="btn btn-success cobalt-save">Update</button>
                            <a href="{% url "accounts:user_profile" %}" style="display: none;" id="id_blurb_cancel" class="btn btn-info">Cancel</a>
=======
                            <button type="submit" class="btn btn-success cobalt-save">Update</button>
>>>>>>> ae7f2816
                        </form>
                    </div>
                </div>
            </div>
        </div>
        <div class="form-group">
            <button onclick="location.href='/accounts/change-password';" class="btn-success btn">Change Password</button>
        </div>
    </div>
{% endblock %}

{% block footer %}
    <script src="{% static "assets/js/plugins/moment.min.js" %}"></script>
<<<<<<< HEAD
=======
    <script src="{% static "assets/js/plugins/bootstrap-datetimepicker.min.js" %}"></script>
>>>>>>> ae7f2816
    <script src="{% static "assets/js/plugins/sweetalert2.js" %}"></script>


    <script>
        $(function () {

            /* SCRIPT TO OPEN THE MODAL WITH THE PREVIEW */
            $("#id_pic").change(function () {
                if (this.files && this.files[0]) {
                    var reader = new FileReader();
                    reader.onload = function (e) {
                        $("#image").attr("src", e.target.result);
                        $("#modalCrop").modal("show");
                    }
                    reader.readAsDataURL(this.files[0]);
                }
            });

            /* SCRIPTS TO HANDLE THE CROPPER BOX */
            var $image = $("#image");
            var cropBoxData;
            var canvasData;
            $("#modalCrop").on("shown.bs.modal", function () {
                $image.cropper({
                    viewMode: 1,
                    aspectRatio: 1/1,
                    minCropBoxWidth: 200,
                    minCropBoxHeight: 200,
                    ready: function () {
                        $image.cropper("setCanvasData", canvasData);
                        $image.cropper("setCropBoxData", cropBoxData);
                    }
                });
            }).on("hidden.bs.modal", function () {
                cropBoxData = $image.cropper("getCropBoxData");
                canvasData = $image.cropper("getCanvasData");
                $image.cropper("destroy");
            });

            $(".js-zoom-in").click(function () {
                $image.cropper("zoom", 0.1);
            });

            $(".js-zoom-out").click(function () {
                $image.cropper("zoom", -0.1);
            });

            /* SCRIPT TO COLLECT THE DATA AND POST TO THE SERVER */
            $(".js-crop-and-upload").click(function () {
                var cropData = $image.cropper("getData");
                $("#id_x").val(cropData["x"]);
                $("#id_y").val(cropData["y"]);
                $("#id_height").val(cropData["height"]);
                $("#id_width").val(cropData["width"]);
                $("#pic_form").submit();
            });

        });

        {% include 'utils/generic_user_search_footer.html' with search_id=1 %}

        $(document).ready(function() {

<<<<<<< HEAD
=======
            // initialise date time picker
            $('#id_dob').datetimepicker({
                format: 'DD/MM/YYYY'
            });

>>>>>>> ae7f2816
            // initialise tooltips
            $('[data-toggle="tooltip"]').tooltip()

            // handle delete action
            $(".delete_team_mate").click(function(){
                // get member id from element id
                id = $(this).attr('id').split('_')[3]
                deleteUser(id);
            });

            // handle toggle payment auth
            $(".make_payments").click(function(){
                // get member id from element id
                id = $(this).attr('id').split('_')[3]
                toggleUser(id);
            });

<<<<<<< HEAD
            // watch for field updates and prevent users from editing both forms at the same time.
            $(".profile_form_element, #id_about").on('change keydown paste input', function(){
                if ($(this.form)[0].id === 'profile_form') {
                    $('#id_profile_button').prop('disabled', false);
                    $('#id_profile_cancel').show();
                    $('#id_blurb_button').hide();
                    $('#id_about').attr('readonly', true);
                } else {
                    $('#id_blurb_button').prop('disabled', false);
                    $('#id_blurb_cancel').show();
                    $('#id_profile_button').hide();
                    $('.profile_form_element').attr('readonly', true);
                }
            });
        });


=======
        });

>>>>>>> ae7f2816
        // add a team mate
        function addUser(member_id){
            $.get("{% url "accounts:add_team_mate_ajax" %}?member_id=" + member_id)
                .done(response => {
                msg = response['data']['message'];
                if (msg == 'Success'){
                    swal.fire({ title:"Team Mate Added", html: "Success. Added a new team mate", icon: "success"})
                        .then((result) => {
                        cobalt_form_data_changed = false;
                        location.reload();
                    });
                } else {
                    swal.fire({ title:"Error", html: msg, icon: "error"})
                }
            });
        }

        // Generic member search popup ok button pressed
        function cobaltMemberSearchOk() {
            addUser(member_id[1]);
        };

        // change setting about whether payments can be made
        function toggleUser(member_id) {
            $.get("{% url "accounts:toggle_team_mate_ajax" %}?member_id=" + member_id)
                .done(response => {

                var msg = response['data']['message'];
                var first_name = response['data']['first_name'];
                var icon = $("#toggle_team_mate_" + member_id)
                var txt_field = $("#status_" + member_id)

                if (msg == false){

                    txt_field.html("Team mate - basic");
                    icon.html("<i class='material-icons'>attach_money</i>");
                    var title = "Allow " + first_name + " to enter you in an event using your money";

                } else {

                    txt_field.html("Team Mate<a href='javascript:void(0);' onclick='help();'><i class='material-icons'>add_box</i></a>");
                    icon.html("<i class='material-icons'>money_off</i>");
                    var title = "Stop " + first_name + " from being able to enter you in an event using your money";

                }


                icon.attr('title', title);
                icon.attr('data-original-title', title);
                icon.tooltip('update');
                icon.tooltip('show');

            });
        }

        function deleteUser(member_id) {
            Swal.fire({
                title: 'Are you sure?',
                text: "You won't be able to undo this!",
                icon: 'warning',
                showCancelButton: true,
                confirmButtonColor: '#3085d6',
                cancelButtonColor: '#d33',
                confirmButtonText: 'Yes, delete it!'
            }).then((result) => {
                if (result.value) {
                    $.get("{% url "accounts:delete_team_mate_ajax" %}?member_id=" + member_id)
                        .done(response => {
                        msg = response['data']['message'];
                        if (msg == 'Success'){
                            swal.fire({ title:"Team Mate Removed", html: "Success. Team mate has been removed.", icon: "success"})
                                .then((result) => {
                                $('table#team_mate_table tr#div_for_' + member_id).remove();
                            });
                        } else {
                            swal.fire({ title:"Error", html: msg, icon: "error"})
                        }
                    });
                }
            })
        }

<<<<<<< HEAD

=======
>>>>>>> ae7f2816
        function help(title, html){
            swal.fire({ title:title, html: html, icon: "info"})
            return false;
        }

    </script>
{% endblock %}<|MERGE_RESOLUTION|>--- conflicted
+++ resolved
@@ -1,9 +1,4 @@
 {% extends 'base.html' %}
-<<<<<<< HEAD
-{% load cobalt_tags %}
-{% load crispy_forms_filters %}
-=======
->>>>>>> ae7f2816
 {% load static %}
 {% block header %}
     <link href="{% static 'assets/css/cropper.min.css' %}" rel="stylesheet">
@@ -11,10 +6,7 @@
 {% endblock %}
 {% block content %}
 
-<<<<<<< HEAD
-=======
     <div id="ignore_cobalt_save"></div>
->>>>>>> ae7f2816
     <div class="container-fluid">
         <p>You can edit your profile here. You can also change less personal things in <a href="{% url "accounts:user_settings" %}" class="btn btn-sm btn-danger">settings</a></p>
         <div class="row">
@@ -25,11 +17,7 @@
                         <p class="card-category">Basic details</p>
                     </div>
                     <div class="card-body">
-<<<<<<< HEAD
-                        <form method="post" id="profile_form" action="{% url "accounts:user_profile" %}">
-=======
                         <form method="post" action="{% url "accounts:user_profile" %}">
->>>>>>> ae7f2816
                             {% csrf_token %}
                             <input type="hidden" id="id_username" name="username" value="{{ form.username.value }}">
                             <input type="hidden" name="system_number" id="id_system_number" value="{{ form.system_number.value }}">
@@ -39,23 +27,13 @@
                                         <label class="bmd-label-floating">Email address</label>
                                         <span class="cobalt-form-error" id="id_email_errors">{{ form.email.errors|striptags }}</span>
 
-<<<<<<< HEAD
-                                        <input type="email" name="email" id="id_email" class="form-control profile_form_element" value="{{ form.email.value }}">
-=======
                                         <input type="email" name="email" id="id_email" class="form-control" value="{{ form.email.value }}">
->>>>>>> ae7f2816
                                     </div>
                                 </div>
                                 <div class="col-md-6">
                                     <div class="form-group">
                                         <label class="bmd-label-floating">Mobile Number</label>
-<<<<<<< HEAD
-                                        <input type="text" title="Mobile number" name="mobile" id="id_mobile" class="form-control profile_form_element" value="{{ form.mobile.value|default_if_none:""}}">
-                                        <span class="cobalt-form-error" id="id_mobile_errors">{{ form.mobile.errors|striptags }}</span>
-
-=======
                                         <input type="text" title="Mobile number" name="mobile" id="id_mobile" class="form-control" value="{{ form.mobile.value|default_if_none:""}}">
->>>>>>> ae7f2816
                                     </div>
                                 </div>
                             </div>
@@ -63,68 +41,31 @@
                                 <div class="col-md-6">
                                     <div class="form-group">
                                         <label class="bmd-label-floating">First Name</label>
-<<<<<<< HEAD
-                                        <input type="text" name="first_name" id="id_first_name" class="form-control profile_form_element" maxlength="30" value="{{ form.first_name.value }}">
-=======
                                         <input type="text" name="first_name" id="id_first_name" class="form-control" maxlength="30" value="{{ form.first_name.value }}">
->>>>>>> ae7f2816
                                     </div>
                                 </div>
                                 <div class="col-md-6">
                                     <div class="form-group">
                                         <label class="bmd-label-floating">Last Name</label>
-<<<<<<< HEAD
-                                        <input type="text" name="last_name" id="id_last_name" class="form-control profile_form_element" maxlength="30" value="{{ form.last_name.value }}">
-=======
                                         <input type="text" name="last_name" id="id_last_name" class="form-control" maxlength="30" value="{{ form.last_name.value }}">
->>>>>>> ae7f2816
                                     </div>
                                 </div>
                             </div>
                             <div class="row">
                                 <div class="col-md-6">
                                     <div class="form-group">
-<<<<<<< HEAD
-                                        Date of Birth
-                                        <div id="div_id_dob" class="form-group">
-                                            <div class="">
-                                                <input type="date" name="dob" value=
-
-                                                    {# We get a str back if the form is invalid, can't work out why. Work around. #}
-
-                                                    {% if form.dob.value|get_class == "date" %}
-                                                        "{{ form.dob.value|date:'Y-m-d' }}"
-                                                    {% else %}
-                                                        "{{ form.dob.value }}"
-                                                    {% endif %}
-                                                    class="dateinput form-control profile_form_element" id="id_dob">
-                                            </div>
-                                            <span class="cobalt-form-error" id="id_dob_errors">{{ form.dob.errors|striptags }}</span>
-
-                                        </div>
-=======
                                         <label class="bmd-label-static" style="font-size:11px">Date of Birth</label>
                                         <input type="text" name="dob" id="id_dob" class="form-control datepicker" value="{{ form.dob.value|default_if_none:'' }}">
->>>>>>> ae7f2816
                                     </div>
                                 </div>
                                 <div class="col-md-6">
                                     <div class="form-group">
                                         <label class="bmd-label-floating">BBO Username</label>
-<<<<<<< HEAD
-                                        <input type="text" name="bbo_name" id="id_bbo_name" class="form-control profile_form_element" value="{{ form.bbo_name.value|default_if_none:'' }}">
-                                    </div>
-                                </div>
-                            </div>
-                            <button type="submit" id="id_profile_button" disabled class="btn btn-success pull-right cobalt-save">Update Profile</button>
-                            <a href="{% url "accounts:user_profile" %}" style="display: none;" id="id_profile_cancel" class="btn btn-info">Cancel</a>
-=======
                                         <input type="text" name="bbo_name" id="id_bbo_name" class="form-control" value="{{ form.bbo_name.value|default_if_none:'' }}">
                                     </div>
                                 </div>
                             </div>
                             <button type="submit" class="btn btn-success pull-right cobalt-save">Update Profile</button>
->>>>>>> ae7f2816
                             <div class="clearfix"></div>
                         </form>
                     </div>
@@ -260,11 +201,7 @@
                                     <br>
                                     <a href="{% url "accounts:delete_photo" %}" class="btn btn-sm">Delete Photo</a>
                                     <br />
-<<<<<<< HEAD
-                                    <a href="javascript:" class="btn btn-danger btn-round fileinput-exists" data-dismiss="fileinput"><i class="fa fa-times"></i> Remove</a>
-=======
                                     <a href="javascript:;" class="btn btn-danger btn-round fileinput-exists" data-dismiss="fileinput"><i class="fa fa-times"></i> Remove</a>
->>>>>>> ae7f2816
                                 </div>
                             </div>
                         </form>
@@ -275,12 +212,7 @@
                                 <textarea rows=8 name="about" id="id_about" class="form-control" placeholder="Tell people about yourself in a few words.">{{ blurbform.about.value|default_if_none:"" }}</textarea>
                             </p>
 
-<<<<<<< HEAD
-                            <button type="submit" disabled id="id_blurb_button" class="btn btn-success cobalt-save">Update</button>
-                            <a href="{% url "accounts:user_profile" %}" style="display: none;" id="id_blurb_cancel" class="btn btn-info">Cancel</a>
-=======
                             <button type="submit" class="btn btn-success cobalt-save">Update</button>
->>>>>>> ae7f2816
                         </form>
                     </div>
                 </div>
@@ -294,10 +226,7 @@
 
 {% block footer %}
     <script src="{% static "assets/js/plugins/moment.min.js" %}"></script>
-<<<<<<< HEAD
-=======
     <script src="{% static "assets/js/plugins/bootstrap-datetimepicker.min.js" %}"></script>
->>>>>>> ae7f2816
     <script src="{% static "assets/js/plugins/sweetalert2.js" %}"></script>
 
 
@@ -361,14 +290,11 @@
 
         $(document).ready(function() {
 
-<<<<<<< HEAD
-=======
             // initialise date time picker
             $('#id_dob').datetimepicker({
                 format: 'DD/MM/YYYY'
             });
 
->>>>>>> ae7f2816
             // initialise tooltips
             $('[data-toggle="tooltip"]').tooltip()
 
@@ -386,28 +312,8 @@
                 toggleUser(id);
             });
 
-<<<<<<< HEAD
-            // watch for field updates and prevent users from editing both forms at the same time.
-            $(".profile_form_element, #id_about").on('change keydown paste input', function(){
-                if ($(this.form)[0].id === 'profile_form') {
-                    $('#id_profile_button').prop('disabled', false);
-                    $('#id_profile_cancel').show();
-                    $('#id_blurb_button').hide();
-                    $('#id_about').attr('readonly', true);
-                } else {
-                    $('#id_blurb_button').prop('disabled', false);
-                    $('#id_blurb_cancel').show();
-                    $('#id_profile_button').hide();
-                    $('.profile_form_element').attr('readonly', true);
-                }
-            });
         });
 
-
-=======
-        });
-
->>>>>>> ae7f2816
         // add a team mate
         function addUser(member_id){
             $.get("{% url "accounts:add_team_mate_ajax" %}?member_id=" + member_id)
@@ -490,10 +396,6 @@
             })
         }
 
-<<<<<<< HEAD
-
-=======
->>>>>>> ae7f2816
         function help(title, html){
             swal.fire({ title:title, html: html, icon: "info"})
             return false;
