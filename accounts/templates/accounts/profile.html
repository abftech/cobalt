{% extends 'base.html' %}
<<<<<<< HEAD
=======
{% load cobalt_tags %}
>>>>>>> 3a3789ca
{% load crispy_forms_filters %}
{% load static %}
{% block header %}
    <link href="{% static 'assets/css/cropper.min.css' %}" rel="stylesheet">
    <script src="{% static 'assets/js/cropper.min.js' %}"></script>
{% endblock %}
{% block content %}

    <div id="ignore_cobalt_save"></div>
    <div class="container-fluid">
        <p>You can edit your profile here. You can also change less personal things in <a href="{% url "accounts:user_settings" %}" class="btn btn-sm btn-danger">settings</a></p>
        <div class="row">
            <div class="col-md-8">
                <div class="card">
                    <div class="card-header card-header-primary">
                        <h4 class="card-title">Edit Profile for {{ user.full_name }} ({{ user.system_number }})</h4>
                        <p class="card-category">Basic details</p>
                    </div>
                    <div class="card-body">
                        <form method="post" action="{% url "accounts:user_profile" %}">
                            {% csrf_token %}
                            <input type="hidden" id="id_username" name="username" value="{{ form.username.value }}">
                            <input type="hidden" name="system_number" id="id_system_number" value="{{ form.system_number.value }}">
                            <div class="row">
                                <div class="col-md-6">
                                    <div class="form-group">
                                        <label class="bmd-label-floating">Email address</label>
                                        <span class="cobalt-form-error" id="id_email_errors">{{ form.email.errors|striptags }}</span>

                                        <input type="email" name="email" id="id_email" class="form-control" value="{{ form.email.value }}">
                                    </div>
                                </div>
                                <div class="col-md-6">
                                    <div class="form-group">
                                        <label class="bmd-label-floating">Mobile Number</label>
                                        <input type="text" title="Mobile number" name="mobile" id="id_mobile" class="form-control" value="{{ form.mobile.value|default_if_none:""}}">
<<<<<<< HEAD
=======
                                        <span class="cobalt-form-error" id="id_mobile_errors">{{ form.mobile.errors|striptags }}</span>

>>>>>>> 3a3789ca
                                    </div>
                                </div>
                            </div>
                            <div class="row">
                                <div class="col-md-6">
                                    <div class="form-group">
                                        <label class="bmd-label-floating">First Name</label>
                                        <input type="text" name="first_name" id="id_first_name" class="form-control" maxlength="30" value="{{ form.first_name.value }}">
                                    </div>
                                </div>
                                <div class="col-md-6">
                                    <div class="form-group">
                                        <label class="bmd-label-floating">Last Name</label>
                                        <input type="text" name="last_name" id="id_last_name" class="form-control" maxlength="30" value="{{ form.last_name.value }}">
                                    </div>
                                </div>
                            </div>
                            <div class="row">
                                <div class="col-md-6">
                                    <div class="form-group">
<<<<<<< HEAD
                                        <label class="bmd-label-static" style="font-size:11px">Date of Birth</label>
                                        {{ form.dob|as_crispy_field }}
                                        {#                  <input type="text" name="dob" id="id_dob" class="form-control datepicker" value="{{ form.dob.value|default_if_none:'' }}">#}
=======
                                        Date of Birth
                                        <div id="div_id_dob" class="form-group">
                                            <div class="">
                                                <input type="date" name="dob" value=

                                                    {# We get a str back if the form is invalid, can't work out why. Work around. #}

                                                    {% if form.dob.value|get_class == "date" %}
                                                        "{{ form.dob.value|date:'Y-m-d' }}"
                                                    {% else %}
                                                        "{{ form.dob.value }}"
                                                    {% endif %}
                                                    class="dateinput form-control" id="id_dob">
                                            </div>
                                            <span class="cobalt-form-error" id="id_dob_errors">{{ form.dob.errors|striptags }}</span>

                                        </div>
>>>>>>> 3a3789ca
                                    </div>
                                </div>
                                <div class="col-md-6">
                                    <div class="form-group">
                                        <label class="bmd-label-floating">BBO Username</label>
                                        <input type="text" name="bbo_name" id="id_bbo_name" class="form-control" value="{{ form.bbo_name.value|default_if_none:'' }}">
                                    </div>
                                </div>
                            </div>
                            <button type="submit" class="btn btn-success pull-right cobalt-save">Update Profile</button>
                            <div class="clearfix"></div>
                        </form>
                    </div>
                </div>

                <div class="card">
                    <div class="card-header card-header-warning">
                        <h4>Team Mates</h4>
                        <p class="card-category">Add people you play with regularly to make it easier to enter events together. They need to be signed up to this system first.</p>
                    </div>
                    <div class="card-body">

                        {% if team_mates %}

                            <table class="table" id="team_mate_table">
                                <thead>
                                    <tr>
                                        <th>Name</th>
                                        <th>Status</th>
                                        <th class="text-right">Actions</th>
                                    </tr>
                                </thead>
                                <tbody>

                                    {% for team_mate in team_mates %}
                                        <tr id="div_for_{{ team_mate.team_mate.id }}">
                                            <td>
                                                <a href="{% url "accounts:public_profile" pk=team_mate.team_mate.id %}">
                                                    {{ team_mate.team_mate.full_name }}
                                                </a>
                                            </td>
                                            <td id="status_{{ team_mate.team_mate.id }}">
                                                {% if team_mate.make_payments %}
                                                    Team Mate<a href="javascript:void(0)" onclick='help("Team Mate Plus", "This person can use your bridge credits to enter you in an event");'>
                                                        <i class="material-icons">add_box</i>
                                                    </a>
                                                {% else %}
                                                    Team mate - basic
                                                {% endif %}
                                            </td>
                                            <td class="td-actions text-right">
                                                <button type="button" id="toggle_team_mate_{{ team_mate.team_mate.id }}"
                                                    data-toggle="tooltip"
                                                    title="{% if team_mate.make_payments %}Stop {{ team_mate.team_mate.first_name }} from being able to use your money to enter you in an event{% else %}Allow {{ team_mate.team_mate.first_name }} to enter you in an event using your money{% endif %}"
                                                    class="make_payments btn btn-info">
                                                    <i class="material-icons">
                                                        {% if team_mate.make_payments %}
                                                            money_off
                                                        {% else %}
                                                            attach_money
                                                        {% endif %}
                                                    </i>
                                                </button>
                                                <button type="button" id="delete_team_mate_{{ team_mate.team_mate.id }}"
                                                    data-toggle="tooltip"
                                                    class="btn btn-danger delete_team_mate"
                                                    title="Remove {{ team_mate.team_mate.first_name }} as a team mate."
                                                >
                                                    <i class="material-icons">delete</i>
                                                </button>
                                            </td>
                                        </tr>
                                    {% endfor %}
                                </tbody>
                            </table>
                        {% else %}
                            <h4 class="text-dark">Note: You can only add team mates who have already signed up to the system. Encourage your friends to sign up.</h4>
                        {% endif %}

                        {% include "utils/generic_user_search_body.html" with search_id=1 %}

                        <div class="d-flex">
                            <div>
                                <a href="" class="btn btn-success cobalt_generic_member" data-toggle="modal" id="cobalt_user" data-target="#cobalt_general_member_search1">Add Team Mate</a>
                            </div>
                        </div>

                    </div>
                </div>
            </div>

            <!-- MODAL TO CROP THE IMAGE -->
            <div class="modal fade" id="modalCrop">
                <div class="modal-dialog">
                    <div class="modal-content">
                        <div class="modal-header">
                            <button type="button" class="close" data-dismiss="modal" aria-label="Close">
                                <span aria-hidden="true">&times;</span>
                            </button>
                            <h4 class="modal-title">Crop the photo</h4>
                        </div>
                        <div class="modal-body">
                            <img src="" id="image" style="max-width: 100%;">
                        </div>
                        <div class="modal-footer">
                            <div class="btn-group pull-left" role="group">
                                <button type="button" class="btn btn-sm btn-default js-zoom-in">
                                    <span class="text-large">+</span>
                                </button>
                                <button type="button" class="btn btn-sm btn-default js-zoom-out">
                                    <span class="text-large">-</span>
                                </button>
                            </div>
                            <button type="button" class="btn btn-sm btn-default" data-dismiss="modal">Discard</button>
                            &nbsp;
                            <button type="button" class="btn btn-sm btn-primary js-crop-and-upload">Crop and upload</button>
                        </div>
                    </div>
                </div>
            </div>

            <div class="col-md-4">
                <div class="card card-profile">
                    <div class="card-header card-header-info">
                        <h4 class="card-title">About {{ request.user.first_name}}</h4>
                        <p class="card-category">Picture and description</p>
                    </div>
                    <div class="card-body">
                        <img id="cobalt-pic" class="cobalt-rounded text-center" style="height: 140px; width: 140px;" src="/media/{{ form.pic.value }}" />
                        <br>
                        <form method="post" id="pic_form" action="update-photo" enctype="multipart/form-data">
                            {% csrf_token %}
                            <input type="hidden" name="x" id="id_x" value="1"><input type="hidden" name="y" id="id_y" value="1"><input type="hidden" name="width" id="id_width" value="1"><input type="hidden" name="height" id="id_height" value="1">

                            <div class="fileinput fileinput-new text-center" data-provides="fileinput">
                                <div class="fileinput-preview fileinput-exists thumbnail img-circle img-raised"></div>
                                <div>
                                    <span class="btn btn-sm btn-raised btn-round btn-rose btn-file">
                                        <span class="fileinput-new">Change Photo</span>

                                        <input type="file" name="pic" accept="image/*" id="id_pic" value="{{ form.pic.value }}"/></span>

                                    <br>
                                    <a href="{% url "accounts:delete_photo" %}" class="btn btn-sm">Delete Photo</a>
                                    <br />
                                    <a href="javascript:;" class="btn btn-danger btn-round fileinput-exists" data-dismiss="fileinput"><i class="fa fa-times"></i> Remove</a>
                                </div>
                            </div>
                        </form>
                        <form method="post" id="blurb_form" action="update-blurb" enctype="multipart/form-data">
                            {% csrf_token %}
                            <p class="card-description">
                                <label class="bmd-label-floating">About You</label>
                                <textarea rows=8 name="about" id="id_about" class="form-control" placeholder="Tell people about yourself in a few words.">{{ blurbform.about.value|default_if_none:"" }}</textarea>
                            </p>

                            <button type="submit" class="btn btn-success cobalt-save">Update</button>
                        </form>
                    </div>
                </div>
            </div>
        </div>
        <div class="form-group">
            <button onclick="location.href='/accounts/change-password';" class="btn-success btn">Change Password</button>
        </div>
    </div>
{% endblock %}

{% block footer %}
    <script src="{% static "assets/js/plugins/moment.min.js" %}"></script>
    <script src="{% static "assets/js/plugins/bootstrap-datetimepicker.min.js" %}"></script>
    <script src="{% static "assets/js/plugins/sweetalert2.js" %}"></script>


    <script>
        $(function () {

            /* SCRIPT TO OPEN THE MODAL WITH THE PREVIEW */
            $("#id_pic").change(function () {
                if (this.files && this.files[0]) {
                    var reader = new FileReader();
                    reader.onload = function (e) {
                        $("#image").attr("src", e.target.result);
                        $("#modalCrop").modal("show");
                    }
                    reader.readAsDataURL(this.files[0]);
                }
            });

            /* SCRIPTS TO HANDLE THE CROPPER BOX */
            var $image = $("#image");
            var cropBoxData;
            var canvasData;
            $("#modalCrop").on("shown.bs.modal", function () {
                $image.cropper({
                    viewMode: 1,
                    aspectRatio: 1/1,
                    minCropBoxWidth: 200,
                    minCropBoxHeight: 200,
                    ready: function () {
                        $image.cropper("setCanvasData", canvasData);
                        $image.cropper("setCropBoxData", cropBoxData);
                    }
                });
            }).on("hidden.bs.modal", function () {
                cropBoxData = $image.cropper("getCropBoxData");
                canvasData = $image.cropper("getCanvasData");
                $image.cropper("destroy");
            });

            $(".js-zoom-in").click(function () {
                $image.cropper("zoom", 0.1);
            });

            $(".js-zoom-out").click(function () {
                $image.cropper("zoom", -0.1);
            });

            /* SCRIPT TO COLLECT THE DATA AND POST TO THE SERVER */
            $(".js-crop-and-upload").click(function () {
                var cropData = $image.cropper("getData");
                $("#id_x").val(cropData["x"]);
                $("#id_y").val(cropData["y"]);
                $("#id_height").val(cropData["height"]);
                $("#id_width").val(cropData["width"]);
                $("#pic_form").submit();
            });

        });

        {% include 'utils/generic_user_search_footer.html' with search_id=1 %}

        $(document).ready(function() {

            {#// initialise date time picker#}
            {#    $('#id_dob').datetimepicker({#}
            {#      format: 'DD/MM/YYYY'#}
            {#    });#}

            // initialise tooltips
            $('[data-toggle="tooltip"]').tooltip()

            // handle delete action
            $(".delete_team_mate").click(function(){
                // get member id from element id
                id = $(this).attr('id').split('_')[3]
                deleteUser(id);
            });

            // handle toggle payment auth
            $(".make_payments").click(function(){
                // get member id from element id
                id = $(this).attr('id').split('_')[3]
                toggleUser(id);
            });

        });

        // add a team mate
        function addUser(member_id){
            $.get("{% url "accounts:add_team_mate_ajax" %}?member_id=" + member_id)
                .done(response => {
                msg = response['data']['message'];
                if (msg == 'Success'){
                    swal.fire({ title:"Team Mate Added", html: "Success. Added a new team mate", icon: "success"})
                        .then((result) => {
                        cobalt_form_data_changed = false;
                        location.reload();
                    });
                } else {
                    swal.fire({ title:"Error", html: msg, icon: "error"})
                }
            });
        }

        // Generic member search popup ok button pressed
        function cobaltMemberSearchOk() {
            addUser(member_id[1]);
        };

        // change setting about whether payments can be made
        function toggleUser(member_id) {
            $.get("{% url "accounts:toggle_team_mate_ajax" %}?member_id=" + member_id)
                .done(response => {

                var msg = response['data']['message'];
                var first_name = response['data']['first_name'];
                var icon = $("#toggle_team_mate_" + member_id)
                var txt_field = $("#status_" + member_id)

                if (msg == false){

                    txt_field.html("Team mate - basic");
                    icon.html("<i class='material-icons'>attach_money</i>");
                    var title = "Allow " + first_name + " to enter you in an event using your money";

                } else {

                    txt_field.html("Team Mate<a href='javascript:void(0);' onclick='help();'><i class='material-icons'>add_box</i></a>");
                    icon.html("<i class='material-icons'>money_off</i>");
                    var title = "Stop " + first_name + " from being able to enter you in an event using your money";

                }


                icon.attr('title', title);
                icon.attr('data-original-title', title);
                icon.tooltip('update');
                icon.tooltip('show');

            });
        }

        function deleteUser(member_id) {
            Swal.fire({
                title: 'Are you sure?',
                text: "You won't be able to undo this!",
                icon: 'warning',
                showCancelButton: true,
                confirmButtonColor: '#3085d6',
                cancelButtonColor: '#d33',
                confirmButtonText: 'Yes, delete it!'
            }).then((result) => {
                if (result.value) {
                    $.get("{% url "accounts:delete_team_mate_ajax" %}?member_id=" + member_id)
                        .done(response => {
                        msg = response['data']['message'];
                        if (msg == 'Success'){
                            swal.fire({ title:"Team Mate Removed", html: "Success. Team mate has been removed.", icon: "success"})
                                .then((result) => {
                                $('table#team_mate_table tr#div_for_' + member_id).remove();
                            });
                        } else {
                            swal.fire({ title:"Error", html: msg, icon: "error"})
                        }
                    });
                }
            })
        }

        function help(title, html){
            swal.fire({ title:title, html: html, icon: "info"})
            return false;
        }

    </script>
{% endblock %}<|MERGE_RESOLUTION|>--- conflicted
+++ resolved
@@ -1,8 +1,5 @@
 {% extends 'base.html' %}
-<<<<<<< HEAD
-=======
 {% load cobalt_tags %}
->>>>>>> 3a3789ca
 {% load crispy_forms_filters %}
 {% load static %}
 {% block header %}
@@ -39,11 +36,8 @@
                                     <div class="form-group">
                                         <label class="bmd-label-floating">Mobile Number</label>
                                         <input type="text" title="Mobile number" name="mobile" id="id_mobile" class="form-control" value="{{ form.mobile.value|default_if_none:""}}">
-<<<<<<< HEAD
-=======
                                         <span class="cobalt-form-error" id="id_mobile_errors">{{ form.mobile.errors|striptags }}</span>
 
->>>>>>> 3a3789ca
                                     </div>
                                 </div>
                             </div>
@@ -64,11 +58,6 @@
                             <div class="row">
                                 <div class="col-md-6">
                                     <div class="form-group">
-<<<<<<< HEAD
-                                        <label class="bmd-label-static" style="font-size:11px">Date of Birth</label>
-                                        {{ form.dob|as_crispy_field }}
-                                        {#                  <input type="text" name="dob" id="id_dob" class="form-control datepicker" value="{{ form.dob.value|default_if_none:'' }}">#}
-=======
                                         Date of Birth
                                         <div id="div_id_dob" class="form-group">
                                             <div class="">
@@ -86,7 +75,6 @@
                                             <span class="cobalt-form-error" id="id_dob_errors">{{ form.dob.errors|striptags }}</span>
 
                                         </div>
->>>>>>> 3a3789ca
                                     </div>
                                 </div>
                                 <div class="col-md-6">
