--- conflicted
+++ resolved
@@ -45,10 +45,6 @@
         return username
 
 
-class DateInput(forms.DateInput):
-    input_type = "date"
-
-
 class UserUpdateForm(forms.ModelForm):
     """Used by Profile to update details"""
 
@@ -68,15 +64,9 @@
             "bbo_name",
         ]
 
-<<<<<<< HEAD
-        widgets = {
-            "dob": DateInput(),
-        }
-=======
         # widgets = {
         #     'dob': forms.DateInput(format='%Y-%m-%d')
         # }
->>>>>>> 3a3789ca
 
     def __init__(self, *args, **kwargs):
         super(UserUpdateForm, self).__init__(*args, **kwargs)
