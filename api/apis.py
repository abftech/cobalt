"""These are the supported APIs for Cobalt.

Authentication is handled in the urls.py module, so by the time you get here you are dealing
with an authenticated user. Functions in here are still responsible for rbac calls to
handle access.

Code here should be as short as possible, if anything more complex is required you should
call a function in the 'home' module for the thing you are doing.

APIs should all be versioned with /vx.y at the end of the URI. This is automatically logged
every time an API is called.

APIs should all return JSON with at least one parameter e.g.

    {'status': 'Success'}

    or

    {'status: 'Failure'}

    or

    {'status: 'Access Denied'}

"""
from typing import List

from fcm_django.models import FCMDevice
from firebase_admin.messaging import Message, Notification
from ninja import Router, File, NinjaAPI, Schema
from ninja.files import UploadedFile

from accounts.backend import CobaltBackend
from accounts.views.api import create_user_session_id
from api.core import api_rbac
import api.urls as api_urls
from cobalt.settings import GLOBAL_TITLE
from logs.views import log_event
from masterpoints.factories import masterpoint_factory_creator
from notifications.apis import (
    notifications_api_sms_file_upload_v1,
    notifications_api_unread_messages_for_user_v1,
    notifications_api_latest_messages_for_user_v1,
    notifications_delete_message_for_user_v1,
    notifications_delete_all_messages_for_user_v1,
)
from notifications.models import RealtimeNotification

router = Router()
api = NinjaAPI()


#########################################################
# Data Structures                                       #
#########################################################


class APIStatus:
    """Status messages from the API"""

    SUCCESS = "Success"
    FAILURE = "Failure"
    ACCESS_DENIED = "Access Denied"


class StatusResponseV1(Schema):
    """Standard error/response format when no data is returned"""

    status: str
    message: str


class UnauthorizedV1(Schema):
    """Standard error format"""

    detail: str


# class SmsResponseV1(Schema):
#     """Success response format from sms_file_upload"""
#
#     status: str
#     sender: str
#     filename: str
#     attempted: int
#     sent: int


class UserDataResponseV1(Schema):
    """Response format from mobile_client_register_v1"""

    class UserResponseV1(Schema):
        first_name: str
        last_name: str
        system_number: int

    status: str
    user: UserResponseV1


class UserDataResponseV11(Schema):
    """Response format from mobile_client_register_v1.1"""

    class UserResponseV1(Schema):
        first_name: str
        last_name: str
        system_number: int
        session_id: str

    status: str
    user: UserResponseV1


class MobileClientRegisterRequestV1(Schema):
    """Request format from mobile_client_register_v1"""

    username: str = ""
    password: str = ""
    fcm_token: str = ""


class MobileClientRegisterRequestV11(Schema):
    """Request format from mobile_client_register_v1.1"""

    username: str = ""
    password: str = ""
    fcm_token: str = ""
    OS: str = ""
    name: str = ""


class MobileClientUpdateRequestV1(Schema):
    """Request format from mobile_client_update_v1"""

    old_fcm_token: str = ""
    new_fcm_token: str = ""


class MobileClientFCMRequestV1(Schema):
    fcm_token: str


class UnreadMessageV1(Schema):
    id: int
    message: str
    created_datetime: str


class MobileClientUnreadMessagesResponseV1(Schema):
    status: str
    un_read_messages: List[UnreadMessageV1]


class MobileClientSingleMessageRequestV1(Schema):
    """Structure for requests that access a single message by id"""

    fcm_token: str
    message_id: int


@router.get("/keycheck/v1.0")
def key_check_v1(request):
    """Allow a developer to check that their key is valid"""
    return f"Your key is valid. You are authenticated as {request.auth}."


@router.post(
    "/sms-file-upload/v1.0",
    # response={200: SmsResponseV1, 401: UnauthorizedV1, 403: ErrorV1},
    summary="SMS file upload API for distribution of different messages to a list of players.",
)
def sms_file_upload_v1(request, file: UploadedFile = File(...)):
    """Allow scorers to upload a file with ABF numbers and messages to send to members.

    File format is abf_number[tab character (\\t)]message

    The filename is used as the description.

    If the message contains \\<NL\\> then we change this to a newline (\\n).

    Messages over 140 characters will be sent as multiple SMSs.
    """

    # Check access
    role = "notifications.realtime_send.edit"
    status, return_error = api_rbac(request, role)
    if not status:
        return return_error

    return notifications_api_sms_file_upload_v1(request, file)


@router.post(
    "/mobile-client-register/v1.0",
    summary="Register a mobile client to receive notifications.",
    response={
        200: UserDataResponseV1,
        403: StatusResponseV1,
    },
    # Disable global authorisation, we will check this ourselves
    auth=None,
)
def mobile_client_register_v1(request, data: MobileClientRegisterRequestV1):
    """
    Called by the Flutter front end to register a new FCM Token for a user.
    User is NOT authenticated, but username and password are passed in.

    Args:

          username - username of this user, can be ABF No, email or actual username, same as login

          password - as provided by user

          fcm_token - client device's Google Firebase Cloud Messaging token. Used to send messages to this user/device

    """

    # Log Api call ourselves as we aren't going through authentication
    api_urls.log_api_call(request)

    # Generic Log
    log_event(
        "Unknown",
        "INFO",
        "Mobile",
        "Registration",
        f"Mobile Register Client 1 - Attempt using username:{data.username} fcm_token: {data.fcm_token}",
    )

    # Validate
    if data.fcm_token == "":
        # Don't provide any details about failures for security reasons
        return 403, {"status": APIStatus.FAILURE, "message": APIStatus.ACCESS_DENIED}

    # Try to Authenticate the user
    user = CobaltBackend().authenticate(request, data.username, data.password)

    if user:
        # Save device
        fcm_device = FCMDevice(user=user, registration_id=data.fcm_token)
        fcm_device.save()

        # Mark all messages previously sent to the user as read to prevent swamping them with old messages
        RealtimeNotification.objects.filter(member=user).update(has_been_read=True)

        # Create a welcome message
        welcome_msg = (
            f"Hi {user.first_name},\n"
            f"This device is now set up to receive messages from {GLOBAL_TITLE}.\n\n"
            f"You can manage your devices through Settings within {GLOBAL_TITLE}."
        )
        RealtimeNotification(
            member=user,
            admin=user,
            msg=welcome_msg,
        ).save()
        msg = Message(
            notification=Notification(
                title=f"Welcome to {GLOBAL_TITLE} messaging.",
                body="Welcome!\n\nNew device successfully registered.",
            )
        )
        fcm_device.send_message(msg)

        return 200, {
            "status": APIStatus.SUCCESS,
            "user": {
                "first_name": user.first_name,
                "last_name": user.last_name,
                "system_number": user.system_number,
            },
        }

    # Don't provide any details about failures for security reasons
    return 403, {"status": APIStatus.FAILURE, "message": APIStatus.ACCESS_DENIED}


@router.post(
    "/mobile-client-register/v1.1",
    summary="Register a mobile client to receive notifications.",
    response={
        200: UserDataResponseV11,
        403: StatusResponseV1,
    },
    # Disable global authorisation, we will check this ourselves
    auth=None,
)
def mobile_client_register_v11(request, data: MobileClientRegisterRequestV11):
    """
    Called by the Flutter front end to register a new FCM Token for a user.
    User is NOT authenticated, but username and password are passed in.

    Args:

          username - username of this user, can be ABF No, email or actual username, same as login

          password - as provided by user

          fcm_token - client device's Google Firebase Cloud Messaging token. Used to send messages to this user/device

          OS - operating system of mobile device

          name - name of mobile device

    """

    # Log Api call ourselves as we aren't going through authentication
    api_urls.log_api_call(request)

    # Generic Log
    log_event(
        "Unknown",
        "INFO",
        "Mobile",
        "Registration",
        f"Mobile Client Register V11 - Attempt using username:{data.username} fcm_token: {data.fcm_token} os:{data.OS} name: {data.name}",
    )

    # Validate
    if not data.fcm_token:
        log_event(
            "Unknown",
            "ERROR",
            "Mobile",
            "Registration",
            f"Mobile Client Register V11 - FCM Token is None. Attempt using username:{data.username} fcm_token: {data.fcm_token}",
        )
        # Don't provide any details about failures for security reasons
        return 403, {"status": APIStatus.FAILURE, "message": APIStatus.ACCESS_DENIED}

    if data.fcm_token == "":
        log_event(
            "Unknown",
            "ERROR",
            "Mobile",
            "Registration",
            f"Mobile Client Register V11 - FCM Token is empty string. Attempt using username:{data.username} fcm_token: {data.fcm_token}",
        )
        # Don't provide any details about failures for security reasons
        return 403, {"status": APIStatus.FAILURE, "message": APIStatus.ACCESS_DENIED}

    # Try to Authenticate the user
    user = CobaltBackend().authenticate(request, data.username, data.password)

    if not user:
        log_event(
            "Unknown",
            "ERROR",
            "Mobile",
            "Registration",
            f"Mobile Client Register V11 - User not found. Attempt using username:{data.username} fcm_token: {data.fcm_token}",
        )
        # Don't provide any details about failures for security reasons
        return 403, {"status": APIStatus.FAILURE, "message": APIStatus.ACCESS_DENIED}

    # Set a value for an empty name
    if data.name == "":
        data.name = "Mobile Device"

    # Delete token if used before (token will be the same if a user logs out and another logs in, same device)
    FCMDevice.objects.filter(registration_id=data.fcm_token).delete()

    # Save new device
    fcm_device = FCMDevice(
        user=user, type=data.OS, name=data.name, registration_id=data.fcm_token
    )
    fcm_device.save()

    log_event(
        "Unknown",
        "INFO",
        "Mobile",
        "Registration",
        f"Mobile Client Register V11 - Registered new fcm_device. Attempt using username:{data.username} fcm_token: {data.fcm_token}",
    )

    # Mark all messages previously sent to the user as read to prevent swamping them with old messages
    RealtimeNotification.objects.filter(member=user).update(has_been_read=True)

    # Create a welcome message
    welcome_msg = (
        f"Hi {user.first_name},\n"
        f"This device ({data.name}) is now set up to receive messages from {GLOBAL_TITLE}.\n\n"
        f"You can manage your devices through Settings within {GLOBAL_TITLE}."
    )
    RealtimeNotification(
        member=user,
        admin=user,
        msg=welcome_msg,
    ).save()
    msg = Message(
        notification=Notification(
            title=f"Welcome to {GLOBAL_TITLE} messaging.",
            body="Welcome!\n\nNew device successfully registered.",
        )
    )
    fcm_device.send_message(msg)

    # Get a session id for this user
    session_id = create_user_session_id(user)

    return 200, {
        "status": APIStatus.SUCCESS,
        "user": {
            "first_name": user.first_name,
            "last_name": user.last_name,
            "system_number": user.system_number,
            "session_id": session_id,
        },
    }


@router.get(
    "/system-number-lookup/v1.0",
    summary="Get name from system number",
    response={
        200: UserDataResponseV1,
        404: StatusResponseV1,
    },
    # Disable global authorisation, this can be called by anyone
    auth=None,
)
def system_number_lookup_v1(request, system_number: int):
    # Masterpoints uses a factory - get an instance to talk to
    mp_source = masterpoint_factory_creator()

    # Call function to lookup system_number
    status, return_value = mp_source.system_number_lookup_api(system_number)

    if status:
        return 200, {
            "status": APIStatus.SUCCESS,
            "user": {
                "first_name": return_value[0],
                "last_name": return_value[1],
                "system_number": system_number,
            },
        }

    else:
        return 404, {"status": APIStatus.FAILURE, "message": return_value}


@router.post(
    "/mobile-client-update/v1.0",
    summary="Update a users FCM Token, takes old token as security check",
    response={
        200: UserDataResponseV1,
        404: StatusResponseV1,
    },
    # Disable global authorisation, we use the old token as the authentication method
    auth=None,
)
def mobile_client_update_v1(request, data: MobileClientUpdateRequestV1):
    """Called to update the FCM token"""

    # Log Api call ourselves as we aren't going through authentication
    api_urls.log_api_call(request)

    # Not sure if we really need this. Log it to find out.

    log_event(
        "Unknown",
        "INFO",
        "Mobile",
        "Update",
        f"Mobile Client Update V1 - Attempt using old token: {data.old_fcm_token} new_token: {data.new_fcm_token}",
    )

    # Validate
    if not data.new_fcm_token:
        log_event(
            "Unknown",
            "ERROR",
            "Mobile",
            "Update",
            f"Mobile Client Update V1 - New FCM Token is None. Old token : {data.old_fcm_token}",
        )
        # Don't provide any details about failures for security reasons
<<<<<<< HEAD
        return 403, {"status": APIStatus.FAILURE, "message": APIStatus.ACCESS_DENIED}
=======
        return 404, {"status": APIStatus.FAILURE, "message": APIStatus.ACCESS_DENIED}
>>>>>>> ae80bff6

    if data.new_fcm_token == "":
        log_event(
            "Unknown",
            "ERROR",
            "Mobile",
            "Update",
            f"Mobile Client Update V1 - New FCM Token is Empty string. Old token : {data.old_fcm_token}",
        )
        # Don't provide any details about failures for security reasons
<<<<<<< HEAD
        return 403, {"status": APIStatus.FAILURE, "message": APIStatus.ACCESS_DENIED}
=======
        return 404, {"status": APIStatus.FAILURE, "message": APIStatus.ACCESS_DENIED}
>>>>>>> ae80bff6

    fcm_device = (
        FCMDevice.objects.filter(registration_id=data.old_fcm_token)
        .select_related("user")
        .first()
    )

    if not fcm_device:
        return 404, {
            "status": APIStatus.FAILURE,
            "message": f"Existing token not found ({data.old_fcm_token})",
        }

    fcm_device.registration_id = data.new_fcm_token
    fcm_device.save()

    return 200, {
        "status": APIStatus.SUCCESS,
        "user": {
            "first_name": fcm_device.user.first_name,
            "last_name": fcm_device.user.last_name,
            "system_number": fcm_device.user.system_number,
        },
    }


@router.post(
    "/mobile-client-get-unread-messages/v1.0",
    summary="Get unread messages for a user by passing FCM_token",
    response={
        200: MobileClientUnreadMessagesResponseV1,
        403: StatusResponseV1,
        404: StatusResponseV1,
    },
    # Disable global authorisation, we use the token as the authentication method
    auth=None,
)
def api_notifications_unread_messages_for_user_v1(
    request, data: MobileClientFCMRequestV1
):
    """Return any unread messages for this user"""

    # Log Api call ourselves as we aren't going through authentication
    api_urls.log_api_call(request)

    return notifications_api_unread_messages_for_user_v1(data.fcm_token)


@router.post(
    "/mobile-client-get-latest-messages/v1.0",
    summary="Get latest messages (max 50) for a user, regardless of if they are read, by passing FCM_token",
    response={
        200: MobileClientUnreadMessagesResponseV1,
        403: StatusResponseV1,
        404: StatusResponseV1,
    },
    # Disable global authorisation, we use the token as the authentication method
    auth=None,
)
def api_notifications_latest_messages_for_user_v1(
    request, data: MobileClientFCMRequestV1
):
    """Return last 50 messages for this user"""

    # Log Api call ourselves as we aren't going through authentication
    api_urls.log_api_call(request)

    return notifications_api_latest_messages_for_user_v1(data.fcm_token)


@router.post(
    "/mobile-client-delete-message/v1.0",
    summary="Delete a single message",
    response={
        200: StatusResponseV1,
        403: StatusResponseV1,
        404: StatusResponseV1,
    },
    # Disable global authorisation, we use the token as the authentication method
    auth=None,
)
def api_notifications_delete_message_for_user_v1(
    request, data: MobileClientSingleMessageRequestV1
):
    """Delete a single message"""

    # Log Api call ourselves as we aren't going through authentication
    api_urls.log_api_call(request)

    return notifications_delete_message_for_user_v1(data)


@router.post(
    "/mobile-client-delete-all-messages/v1.0",
    summary="Delete all messages for a user",
    response={
        200: StatusResponseV1,
        403: StatusResponseV1,
        404: StatusResponseV1,
    },
    # Disable global authorisation, we use the token as the authentication method
    auth=None,
)
def api_notifications_delete_all_messages_for_user_v1(
    request, data: MobileClientFCMRequestV1
):
    """Delete all message"""

    # Log Api call ourselves as we aren't going through authentication
    api_urls.log_api_call(request)

    return notifications_delete_all_messages_for_user_v1(data)<|MERGE_RESOLUTION|>--- conflicted
+++ resolved
@@ -477,11 +477,7 @@
             f"Mobile Client Update V1 - New FCM Token is None. Old token : {data.old_fcm_token}",
         )
         # Don't provide any details about failures for security reasons
-<<<<<<< HEAD
-        return 403, {"status": APIStatus.FAILURE, "message": APIStatus.ACCESS_DENIED}
-=======
         return 404, {"status": APIStatus.FAILURE, "message": APIStatus.ACCESS_DENIED}
->>>>>>> ae80bff6
 
     if data.new_fcm_token == "":
         log_event(
@@ -492,11 +488,7 @@
             f"Mobile Client Update V1 - New FCM Token is Empty string. Old token : {data.old_fcm_token}",
         )
         # Don't provide any details about failures for security reasons
-<<<<<<< HEAD
-        return 403, {"status": APIStatus.FAILURE, "message": APIStatus.ACCESS_DENIED}
-=======
         return 404, {"status": APIStatus.FAILURE, "message": APIStatus.ACCESS_DENIED}
->>>>>>> ae80bff6
 
     fcm_device = (
         FCMDevice.objects.filter(registration_id=data.old_fcm_token)
