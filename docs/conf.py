--- conflicted
+++ resolved
@@ -1,15 +1,9 @@
 import os
 import sys
 from datetime import date
-<<<<<<< HEAD
 
 import django
 
-=======
-
-import django
-
->>>>>>> 0f4964e6
 sys.path.insert(0, os.path.abspath(".."))
 os.environ["DJANGO_SETTINGS_MODULE"] = "cobalt.settings"
 django.setup()
@@ -32,9 +26,6 @@
 exclude_patterns = ["_build", "Thumbs.db", ".DS_Store", "*/*.migrations.rst"]
 
 todo_include_todos = True
-<<<<<<< HEAD
-html_theme = "sphinx_rtd_theme"
-=======
 html_theme = "sphinx_rtd_theme"
 
 # Set the background to pure white to avoid slight differences with images
@@ -42,5 +33,4 @@
 
 
 def setup(app):
-    app.add_css_file("css/cobalt.css")
->>>>>>> 0f4964e6
+    app.add_css_file("css/cobalt.css")