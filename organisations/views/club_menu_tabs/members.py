--- conflicted
+++ resolved
@@ -240,7 +240,7 @@
     """Common function to cancel membership"""
 
     # Memberships are coming later. For now we treat as basically binary - they start on the date they are
-    # entered, and we assume only one without checking
+    # entered and we assume only one without checking
     now = timezone.now()
     memberships = (
         MemberMembershipType.objects.filter(start_date__lte=now)
@@ -256,9 +256,6 @@
         membership.end_date = now - datetime.timedelta(days=1)
         membership.save()
 
-        # Also remove any tags
-        MemberClubTag.objects.filter(system_number=membership.system_number).delete()
-
         ClubLog(
             organisation=club,
             actor=request.user,
@@ -299,35 +296,22 @@
     # Assume the worst
     message = "Errors found on Form"
 
-    if user_form.is_valid():
+    if user_form.is_valid() and club_membership_form.is_valid():
         new_un_reg = user_form.save()
+        if club_membership_form.changed_data:
+            membership.home_club = club_membership_form.cleaned_data["home_club"]
+            membership_type = MembershipType.objects.get(
+                pk=club_membership_form.cleaned_data["membership_type"]
+            )
+            membership.membership_type = membership_type
+            membership.save()
+
         message = "Data Saved"
         ClubLog(
             organisation=club,
             actor=request.user,
             action=f"Updated details for {new_un_reg}",
         ).save()
-
-    else:
-        print(user_form.errors)
-
-    if club_membership_form.is_valid():
-        membership.home_club = club_membership_form.cleaned_data["home_club"]
-        membership_type = MembershipType.objects.get(
-            pk=club_membership_form.cleaned_data["membership_type"]
-        )
-        membership.membership_type = membership_type
-        membership.save()
-
-        message = "Data Saved"
-        ClubLog(
-            organisation=club,
-            actor=request.user,
-            action=f"Updated membership for {membership.system_number}",
-        ).save()
-
-    else:
-        print(club_membership_form.errors)
 
     if club_email_form.is_valid():
         club_email = club_email_form.cleaned_data["email"]
@@ -409,12 +393,16 @@
     un_reg_id = request.POST.get("un_reg_id")
     un_reg = get_object_or_404(UnregisteredUser, pk=un_reg_id)
 
+    print("Unregistered user is", un_reg_id, un_reg)
+
     # Get first membership record for this user and this club
     membership = (
         MemberMembershipType.objects.active()
         .filter(system_number=un_reg.system_number, membership_type__organisation=club)
         .first()
     )
+
+    print("Membership is", membership)
 
     message = ""
 
@@ -550,17 +538,6 @@
 
     # Get the extra fields from the template if we have one
     if welcome_pack.template:
-<<<<<<< HEAD
-        template = welcome_pack.template
-    else:
-        template = OrgEmailTemplate()
-
-    reply_to = template.reply_to
-    from_name = template.from_name
-    if template.banner:
-        context["img_src"] = template.banner.url
-    context["footer"] = template.footer
-=======
         use_template = welcome_pack.template
     else:
         use_template = OrgEmailTemplate()
@@ -570,7 +547,6 @@
     if use_template.banner:
         context["img_src"] = use_template.banner.url
     context["footer"] = use_template.footer
->>>>>>> 9e6a0986
 
     sender = f"{from_name}<donotreply@myabf.com.au>" if from_name else None
 
